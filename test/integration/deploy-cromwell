--- conflicted
+++ resolved
@@ -308,11 +308,7 @@
           String? docker
           String? docker_user
           Int? cpu = 1
-<<<<<<< HEAD
-          Float? memory_mb = 10240
-=======
           Float? memory_mb = 2048
->>>>>>> df335267
           Float? disk_kb = 25600.0
           Int? runtime_minutes
           String? nativeSpecs
