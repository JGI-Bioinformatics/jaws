#!/usr/bin/env bash

echo "BEGIN deploy-client" 

function fix_perms() {
    local GROUP=$1
    local DIR="$2"
    chmod -R a+rX "$DIR"
    chmod -R ug+rwX "$DIR"
    chgrp -R $GROUP "$DIR"
    find "$DIR" -type d -exec chmod g+s '{}' \;
}

## ENV VARS
REQUIRED_VARS="
DEPLOYMENT_NAME
JAWS_VERSION
JAWS_DOCS_URL
JAWS_CENTRAL_HOST
JAWS_CENTRAL_RMQ_HOST
JAWS_CENTRAL_RMQ_PORT
JAWS_GLOBUS_CLIENT_ID
CROMWELL_VERSION
"
RESULT=0
echo "VALIDATING REQUIRED VARS"
for VAR in $REQUIRED_VARS; do
  if [[ -z ${!VAR} ]]; then
    echo "Missing env var: $VAR">&2
    RESULT=1
  fi
  echo "... $VAR : OK"
<<<<<<< HEAD
done
[ $RESULT -eq 0 ] || exit $RESULT


## DEPLOYMENT-SPECIFIC VARIABLES
echo "DEFINING DEPLOYMENT VARS"
function set_deployment_var {
  VAR_NAME="$1"
  SRC_VAR_NAME="${DEPLOYMENT_NAME}_${VAR_NAME}"
  if [ -z ${!SRC_VAR_NAME+xxx} ]; then
    echo "Missing env var: $SRC_VAR_NAME">&2
    exit 1
  fi
  VALUE="${!SRC_VAR_NAME}"
  echo "... $VAR_NAME"
  export $VAR_NAME
  printf -v "$VAR_NAME" "%s" "$VALUE"
}
DEPLOYMENT_VARS="
LOG_LEVEL
JAWS_SUPERVISOR_PORT
JTM_SUPERVISOR_PORT
JAWS_AUTH_PORT
JAWS_REST_PORT
CROMWELL_PORT"
for DEPLOYMENT_VAR in $DEPLOYMENT_VARS; do
  set_deployment_var $DEPLOYMENT_VAR
done


## SITE-SPECIFIC VARIABLES:
## This will define global vars with a SITE_ prefix, with values from variables referenced by the JAWS_SITE
## variable.  For instance, if JAWS_SITE="JGI", setting GLOBUS_EP site var will define a SITE_GLOBUS_EP var
## with the value from JGI_GLOBUS_EP.  
## This allows the site installation scripts to use the SITE_* vars.
echo "DEFINING SITE VARS"
function set_site_var {
  VAR_NAME="$1"
  SRC_VAR_NAME="${JAWS_SITE}_${VAR_NAME}"
  if [ -z ${!SRC_VAR_NAME+xxx} ]; then
    echo "Missing env var: $SRC_VAR_NAME">&2
    exit 1
  fi
  SITE_VAR_NAME="SITE_${VAR_NAME}"
  VALUE="${!SRC_VAR_NAME}"
  echo "... $SITE_VAR_NAME"
  export $SITE_VAR_NAME
  printf -v "$SITE_VAR_NAME" "%s" "$VALUE"
}
SITE_VARS="
INSTALL_BASEDIR
GLOBUS_EP
GLOBUS_ROOT_DIR
GLOBUS_DEFAULT_DIR
RMQ_HOST
RMQ_PORT
PYTHON
PYTHON_PIP
LOAD_PYTHON
JAWS_GROUP
JTM_GROUP
CLIENT_GROUP
JAWS_SCRATCH_BASEDIR
JTM_SCRATCH_BASEDIR
JAWS_SW_BASEDIR
JTM_SW_BASEDIR
REF_DATA_DIR
SUPERVISOR_HOST
CONTAINER_TYPE
DB_HOST
DB_PORT
CLUSTER_QOS
CLUSTER_PARTITION
CLUSTER_ACCOUNT
CLUSTER_CONSTRAINT
MAX_RAM_GB
RMQ_PW
DB_PW
LOAD_JAVA"
for SITE_VAR in $SITE_VARS; do
  set_site_var $SITE_VAR
done
=======
done
[ $RESULT -eq 0 ] || exit $RESULT


## DEPLOYMENT-SPECIFIC VARIABLES
echo "DEFINING DEPLOYMENT VARS"
function set_deployment_var {
  VAR_NAME="$1"
  SRC_VAR_NAME="${DEPLOYMENT_NAME}_${VAR_NAME}"
  if [ -z ${!SRC_VAR_NAME+xxx} ]; then
    echo "Missing env var: $SRC_VAR_NAME">&2
    exit 1
  fi
  VALUE="${!SRC_VAR_NAME}"
  echo "... $VAR_NAME"
  export $VAR_NAME
  printf -v "$VAR_NAME" "%s" "$VALUE"
}
DEPLOYMENT_VARS="
LOG_LEVEL
JAWS_SUPERVISOR_PORT
JTM_SUPERVISOR_PORT
JAWS_AUTH_PORT
JAWS_REST_PORT
CROMWELL_PORT"
for DEPLOYMENT_VAR in $DEPLOYMENT_VARS; do
  set_deployment_var $DEPLOYMENT_VAR
done


## SITE-SPECIFIC VARIABLES:
## This will define global vars with a SITE_ prefix, with values from variables referenced by the JAWS_SITE
## variable.  For instance, if JAWS_SITE="JGI", setting GLOBUS_EP site var will define a SITE_GLOBUS_EP var
## with the value from JGI_GLOBUS_EP.  
## This allows the site installation scripts to use the SITE_* vars.
echo "DEFINING SITE VARS"
function set_site_var {
  VAR_NAME="$1"
  SRC_VAR_NAME="${JAWS_SITE}_${VAR_NAME}"
  if [ -z ${!SRC_VAR_NAME+xxx} ]; then
    echo "Missing env var: $SRC_VAR_NAME">&2
    exit 1
  fi
  SITE_VAR_NAME="SITE_${VAR_NAME}"
  VALUE="${!SRC_VAR_NAME}"
  echo "... $SITE_VAR_NAME"
  export $SITE_VAR_NAME
  printf -v "$SITE_VAR_NAME" "%s" "$VALUE"
}
SITE_VARS="
INSTALL_BASEDIR
GLOBUS_EP
GLOBUS_ROOT_DIR
GLOBUS_DEFAULT_DIR
RMQ_HOST
RMQ_PORT
PYTHON
PYTHON_PIP
LOAD_PYTHON
JAWS_GROUP
JTM_GROUP
CLIENT_GROUP
JAWS_SCRATCH_BASEDIR
JTM_SCRATCH_BASEDIR
JAWS_SW_BASEDIR
JTM_SW_BASEDIR
REF_DATA_DIR
SUPERVISOR_HOST
CONTAINER_TYPE
DB_HOST
DB_PORT
CLUSTER_QOS
CLUSTER_PARTITION
CLUSTER_ACCOUNT
CLUSTER_CONSTRAINT
MAX_RAM_GB
RMQ_PW
DB_PW
LOAD_JAVA"
for SITE_VAR in $SITE_VARS; do
  set_site_var $SITE_VAR
done
>>>>>>> 9e003f32


## DEFINE VARS FROM OTHER VARS
echo "DEFINING PATHS"
export INSTALL_DIR="$SITE_INSTALL_BASEDIR/jaws-$DEPLOYMENT_NAME"
export CONFIG_DIR="$INSTALL_DIR/configs"
export SHIM_DIR="$INSTALL_DIR/shims"
export LOGS_DIR="$INSTALL_DIR/logs"
export SUPERVISOR_DIR="$SITE_INSTALL_BASEDIR/jaws-supervisord-$DEPLOYMENT_NAME"

# Site paths:
export SITE_CLIENT_INSTALL_DIR="$SITE_JAWS_SW_BASEDIR/jaws-$DEPLOYMENT_NAME"
export SITE_JAWS_SCRATCH_DIR="$SITE_JAWS_SCRATCH_BASEDIR/jaws-$DEPLOYMENT_NAME"
export SITE_JTM_SCRATCH_DIR="$SITE_JTM_SCRATCH_BASEDIR/jaws-$DEPLOYMENT_NAME"
export SITE_JTM_WORKER_INSTALL_DIR="$SITE_JTM_SW_BASEDIR/jtm-$DEPLOYMENT_NAME"

# Globus-related dirs:
export SITE_CROMWELL_TMPDIR="$INSTALL_DIR/cromwell-tmp"
export SITE_UPLOADS_DIR="$SITE_JTM_SCRATCH_DIR/uploads"
export SITE_DOWNLOADS_DIR="$SITE_JAWS_SCRATCH_DIR/downloads"

# Cromwell-related dirs
export SITE_CROMWELL_JAR="$SITE_JAWS_SW_BASEDIR/cromwell/cromwell-$CROMWELL_VERSION.jar"
export SITE_WOMTOOL_JAR="$SITE_JAWS_SW_BASEDIR/cromwell/womtool-$CROMWELL_VERSION.jar"
export SITE_CONTAINERS_DIR="$SITE_JTM_SCRATCH_BASEDIR/${SITE_CONTAINER_TYPE}_files"
export CROMWELL_TMPDIR="$INSTALL_DIR/cromwell-tmp"
export CROMWELL_WORKFLOW_LOGS_DIR="$LOGS_DIR/cromwell-workflow-logs"
export CROMWELL_EXECUTIONS_DIR="$SITE_JTM_SCRATCH_DIR/cromwell-executions"
export JTM_CONFIG_FILE="$SITE_JTM_WORKER_INSTALL_DIR/jaws-jtm.conf"
export INSTALLED_CROMWELL_JAR="$INSTALL_DIR/cromwell.jar"

# Globus has some rules about how paths are interpreted, depending on how the endpoint is configured.
[[ ${SITE_GLOBUS_ROOT_DIR: -1} == "/" ]] || SITE_GLOBUS_ROOT_DIR="$SITE_GLOBUS_ROOT_DIR/"
if [[ $SITE_GLOBUS_ROOT_DIR == "/" ]]; then
  export SITE_UPLOADS_SUBDIR=$SITE_UPLOADS_DIR
  export SITE_DOWNLOADS_SUBDIR=$SITE_DOWNLOADS_DIR
else
  export SITE_UPLOADS_SUBDIR=${SITE_UPLOADS_DIR#$SITE_GLOBUS_ROOT_DIR}
  export SITE_DOWNLOADS_SUBDIR=${SITE_DOWNLOADS_DIR#$SITE_GLOBUS_ROOT_DIR}
fi


## CREATE DIRS AND SET GROUP AND PERMISSIONS
## - there are expected to be "jaws" and "jtm" users
## - "jaws" user belongs to "jaws" and "jtm" groups
## - "jtm" user belongs to "jtm" group and no others for security purposes
## - users don't belong to either "jaws" or "jtm" groups (protected)
function setup_dir {
  local DIR="$1"
  local GROUP="$2"
  local PERMS="$3"
  [[ -z $DIR ]] && echo "missing DIR" && exit 1
  [[ -z $GROUP ]] && echo "missing GROUP" && exit 1
  echo "... $DIR"
  test -d "$DIR" || mkdir -p "$DIR"
  chgrp "$GROUP" "$DIR"
  chmod "$PERMS" "$DIR"
}
echo "CREATING PATHS"
INSTALL_DIRS="
INSTALL_DIR
CONFIG_DIR
SHIM_DIR
LOGS_DIR
SUPERVISOR_DIR
SITE_CONTAINERS_DIR
SITE_JAWS_SCRATCH_DIR
SITE_JTM_WORKER_INSTALL_DIR
SITE_CROMWELL_TMPDIR
CROMWELL_TMPDIR
CROMWELL_WORKFLOW_LOGS_DIR
"
for DIR in $INSTALL_DIRS; do
  setup_dir "${!DIR}" "$SITE_JTM_GROUP" 770
done

setup_dir "$SITE_JTM_SCRATCH_DIR" "$SITE_JTM_GROUP" 775
setup_dir "$SITE_UPLOADS_DIR" "$SITE_JTM_GROUP" 777
setup_dir "$SITE_JTM_WORKER_INSTALL_DIR" "$SITE_JTM_GROUP" 770

setup_dir "$CROMWELL_EXECUTIONS_DIR" "$SITE_JTM_GROUP" 775










<<<<<<< HEAD











=======











>>>>>>> 9e003f32
## MAKE VENV
# delete old venv
test -d "$SITE_CLIENT_INSTALL_DIR" && rm -rf "$SITE_CLIENT_INSTALL_DIR"
mkdir -p "$SITE_CLIENT_INSTALL_DIR"
chmod 755 "$SITE_CLIENT_INSTALL_DIR"
$SITE_LOAD_PYTHON
CLIENT_DIST_DIR="client/dist"
make pkg-client
fix_perms "$SITE_CLIENT_GROUP" "$CLIENT_DIST_DIR"
mv "$CLIENT_DIST_DIR" "$SITE_CLIENT_INSTALL_DIR"
echo "Make venv in $SITE_CLIENT_INSTALL_DIR"
$SITE_PYTHON -m venv "$SITE_CLIENT_INSTALL_DIR" && \
  . "$SITE_CLIENT_INSTALL_DIR/bin/activate" && \
  $SITE_PYTHON_PIP install $SITE_CLIENT_INSTALL_DIR/dist/* && \
  deactivate


## CREATE SOURCE FILE USERS USE TO SETUP ENV
cat << EOM > $SITE_CLIENT_INSTALL_DIR/jaws-$DEPLOYMENT_NAME.sh
# source this file to activate jaws-$DEPLOYMENT_NAME

source "$SITE_CLIENT_INSTALL_DIR/bin/activate"

export JAWS_CLIENT_CONFIG=$SITE_CLIENT_INSTALL_DIR/jaws-$DEPLOYMENT_NAME.conf
export JAWS_USER_CONFIG=~/jaws.conf

echo "jaws-$DEPLOYMENT_NAME activated; see \"jaws --help\" for more."
EOM
chgrp $SITE_JAWS_GROUP $CONFIG_DIR/jaws-$DEPLOYMENT_NAME.sh
chmod 775 $CONFIG_DIR/jaws-$DEPLOYMENT_NAME.sh
cp "$CONFIG_DIR/jaws-$DEPLOYMENT_NAME.sh" "$SITE_CLIENT_INSTALL_DIR"



## GENERATE CONFIGS
cat << EOM > $SITE_CLIENT_INSTALL_DIR/jaws.conf
[USER]
token = 
staging_dir = 
EOM
chgrp $SITE_JAWS_GROUP $CONFIG_DIR/jaws.conf
chmod 644 $CONFIG_DIR/jaws.conf
cp "$CONFIG_DIR/jaws.conf" "$SITE_CLIENT_INSTALL_DIR"

cat << EOM > $CONFIG_DIR/jaws-$DEPLOYMENT_NAME.conf
[JAWS]
site_id = $JAWS_SITE
name = jaws-$DEPLOYMENT_NAME
url = $JAWS_CENTRAL_HOST:$JAWS_REST_PORT/api/v2
womtool_jar = $SITE_WOMTOOL_JAR
uploads_subdir = $SITE_UPLOADS_SUBDIR
[GLOBUS]
client_id = $JAWS_GLOBUS_CLIENT_ID
endpoint_id = $SITE_GLOBUS_EP
basedir = $SITE_GLOBUS_ROOT_DIR
EOM
chgrp $SITE_JAWS_GROUP $CONFIG_DIR/jaws-$DEPLOYMENT_NAME.conf
chmod 644 $CONFIG_DIR/jaws-$DEPLOYMENT_NAME.conf
cp "$CONFIG_DIR/jaws-$DEPLOYMENT_NAME.conf" "$SITE_CLIENT_INSTALL_DIR"


## NOTE:
# at this point, jaws-client is not usable due to permissions, but changing group and permissions via the gitlab-runner
# does not work for parallel-FS for some reason.  The solution is to add such commands to one of the shims so that the
# command are run by the jaws user via supervisord.  This is a hack.  See: jaws-central-daemon shim for more.

printf "END deploy-client\n\n" <|MERGE_RESOLUTION|>--- conflicted
+++ resolved
@@ -30,7 +30,6 @@
     RESULT=1
   fi
   echo "... $VAR : OK"
-<<<<<<< HEAD
 done
 [ $RESULT -eq 0 ] || exit $RESULT
 
@@ -113,90 +112,6 @@
 for SITE_VAR in $SITE_VARS; do
   set_site_var $SITE_VAR
 done
-=======
-done
-[ $RESULT -eq 0 ] || exit $RESULT
-
-
-## DEPLOYMENT-SPECIFIC VARIABLES
-echo "DEFINING DEPLOYMENT VARS"
-function set_deployment_var {
-  VAR_NAME="$1"
-  SRC_VAR_NAME="${DEPLOYMENT_NAME}_${VAR_NAME}"
-  if [ -z ${!SRC_VAR_NAME+xxx} ]; then
-    echo "Missing env var: $SRC_VAR_NAME">&2
-    exit 1
-  fi
-  VALUE="${!SRC_VAR_NAME}"
-  echo "... $VAR_NAME"
-  export $VAR_NAME
-  printf -v "$VAR_NAME" "%s" "$VALUE"
-}
-DEPLOYMENT_VARS="
-LOG_LEVEL
-JAWS_SUPERVISOR_PORT
-JTM_SUPERVISOR_PORT
-JAWS_AUTH_PORT
-JAWS_REST_PORT
-CROMWELL_PORT"
-for DEPLOYMENT_VAR in $DEPLOYMENT_VARS; do
-  set_deployment_var $DEPLOYMENT_VAR
-done
-
-
-## SITE-SPECIFIC VARIABLES:
-## This will define global vars with a SITE_ prefix, with values from variables referenced by the JAWS_SITE
-## variable.  For instance, if JAWS_SITE="JGI", setting GLOBUS_EP site var will define a SITE_GLOBUS_EP var
-## with the value from JGI_GLOBUS_EP.  
-## This allows the site installation scripts to use the SITE_* vars.
-echo "DEFINING SITE VARS"
-function set_site_var {
-  VAR_NAME="$1"
-  SRC_VAR_NAME="${JAWS_SITE}_${VAR_NAME}"
-  if [ -z ${!SRC_VAR_NAME+xxx} ]; then
-    echo "Missing env var: $SRC_VAR_NAME">&2
-    exit 1
-  fi
-  SITE_VAR_NAME="SITE_${VAR_NAME}"
-  VALUE="${!SRC_VAR_NAME}"
-  echo "... $SITE_VAR_NAME"
-  export $SITE_VAR_NAME
-  printf -v "$SITE_VAR_NAME" "%s" "$VALUE"
-}
-SITE_VARS="
-INSTALL_BASEDIR
-GLOBUS_EP
-GLOBUS_ROOT_DIR
-GLOBUS_DEFAULT_DIR
-RMQ_HOST
-RMQ_PORT
-PYTHON
-PYTHON_PIP
-LOAD_PYTHON
-JAWS_GROUP
-JTM_GROUP
-CLIENT_GROUP
-JAWS_SCRATCH_BASEDIR
-JTM_SCRATCH_BASEDIR
-JAWS_SW_BASEDIR
-JTM_SW_BASEDIR
-REF_DATA_DIR
-SUPERVISOR_HOST
-CONTAINER_TYPE
-DB_HOST
-DB_PORT
-CLUSTER_QOS
-CLUSTER_PARTITION
-CLUSTER_ACCOUNT
-CLUSTER_CONSTRAINT
-MAX_RAM_GB
-RMQ_PW
-DB_PW
-LOAD_JAVA"
-for SITE_VAR in $SITE_VARS; do
-  set_site_var $SITE_VAR
-done
->>>>>>> 9e003f32
 
 
 ## DEFINE VARS FROM OTHER VARS
@@ -280,39 +195,6 @@
 setup_dir "$CROMWELL_EXECUTIONS_DIR" "$SITE_JTM_GROUP" 775
 
 
-
-
-
-
-
-
-
-
-<<<<<<< HEAD
-
-
-
-
-
-
-
-
-
-
-
-=======
-
-
-
-
-
-
-
-
-
-
-
->>>>>>> 9e003f32
 ## MAKE VENV
 # delete old venv
 test -d "$SITE_CLIENT_INSTALL_DIR" && rm -rf "$SITE_CLIENT_INSTALL_DIR"
