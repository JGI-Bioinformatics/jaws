#!/bin/bash -l

<<<<<<< HEAD
=======
# comment out set -e because this breaks the deployment to tahoma
# because the chgrp command in test/integration/define-env fails for /big_scratch/singularity_files
#set -e

>>>>>>> e462d22c
echo "BEGIN deploy-jaws"

source ./test/integration/define-env

## VERIFY REQUIRED VARS ARE DEFINED
# If any env are undefined, try sourcing the setup script and check again.
# Exits if any required var is undefined.
REQUIRED_VARS="
SUPERVISOR_DIR
DEPLOYMENT_NAME
SITE_LOAD_PYTHON
SITE_CLIENT_INSTALL_DIR
"
RESULT=0
for VAR in $REQUIRED_VARS; do
  if [ -z ${!VAR+xxx} ]; then
    echo "Missing env var, $VAR; sourcing setup script..."
    source ./test/integration/define-env
    RESULT=1
    break
  fi
done
if [[ $RESULT -ne 0 ]]; then
  RESULT=0
  for VAR in $REQUIRED_VARS; do
    if [ -z ${!VAR+xxx} ]; then
      echo "Missing env var: $VAR">&2
      RESULT=1
    fi
  done
fi
[ $RESULT -eq 0 ] || exit 1


# check if SITE_LOAD_PYTHON is set. This implies
# that modules are present on host though deployment
# should be smarter about module detection.
if [[ ! -z $SITE_LOAD_PYTHON ]]; then
  module unload python 
fi
$SITE_LOAD_PYTHON

# stop services
test -f $SUPERVISOR_DIR/supervisord-jaws.conf && $SUPERVISOR_DIR/bin/supervisorctl -c $SUPERVISOR_DIR/supervisord-jaws.conf stop jaws-$DEPLOYMENT_NAME:*
test -f $SUPERVISOR_DIR/supervisord-jtm.conf && $SUPERVISOR_DIR/bin/supervisorctl -c $SUPERVISOR_DIR/supervisord-jtm.conf stop jaws-$DEPLOYMENT_NAME:*

# install services
./test/integration/generate-venvs
./test/integration/generate-configs
./test/integration/generate-shims
./test/integration/deploy-cromwell
[[ "$SITE_CLIENT_INSTALL_DIR" ]] && ./test/integration/deploy-client
./test/integration/deploy-supervisord

## start services
$SUPERVISOR_DIR/bin/supervisorctl -c $SUPERVISOR_DIR/supervisord-jaws.conf reread
$SUPERVISOR_DIR/bin/supervisorctl -c $SUPERVISOR_DIR/supervisord-jaws.conf start jaws-$DEPLOYMENT_NAME:*
$SUPERVISOR_DIR/bin/supervisorctl -c $SUPERVISOR_DIR/supervisord-jtm.conf reread
$SUPERVISOR_DIR/bin/supervisorctl -c $SUPERVISOR_DIR/supervisord-jtm.conf start jaws-$DEPLOYMENT_NAME:*
# the following statement would deploy the jtm config file to the parallel fs for use by the jtm worker. problem: doing a chgrp on gpfs does not work through
# the gitlab-runner. no fix could by found is why that copy now happens in the jtm-worker-deploy shim created by generate-shims. this is a hack.
#cp -a $INSTALL_DIR/configs/jaws-jtm.conf $INSTALL_DIR/jaws-jtm.conf && chgrp $JTM_GROUP && chmod 640 $INSTALL_DIR/jaws-jtm.conf

echo "END deploy-jaws"<|MERGE_RESOLUTION|>--- conflicted
+++ resolved
@@ -1,12 +1,9 @@
 #!/bin/bash -l
 
-<<<<<<< HEAD
-=======
 # comment out set -e because this breaks the deployment to tahoma
 # because the chgrp command in test/integration/define-env fails for /big_scratch/singularity_files
 #set -e
 
->>>>>>> e462d22c
 echo "BEGIN deploy-jaws"
 
 source ./test/integration/define-env
