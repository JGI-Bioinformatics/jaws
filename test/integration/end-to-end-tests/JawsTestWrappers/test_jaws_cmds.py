#!/usr/bin/env python
"""This will submit a WDL to JAWS and wait for completion, 
   run tests and finally create a yaml file for the autoqc GUI."""

import sys
import os
import argparse
import json
import random
import string
import logging
import parsing_functions as pf

logging.basicConfig(filename='test_jaws_cmds.log', filemode='w', format='**%(asctime)s**\n%(message)s', level=logging.DEBUG)

# this is the name of the analysis file that will be created in the run's output directory
ANALYSIS_FILE_NAME = 'analysis.yaml'

# this must match the name of a threshold file that has been submitted to autoqc before running this test
THRESHOLD_FILE_NAME = 'test_jaws_cmds'

tmp_wdl = "pow23.wdl"
tmp_readme = "pow23.md"
wdl_catalog_name="tmp_wdl_catalog_name"
check_tries = 50 # try this many times when waiting for a JAWS run to complete.
check_sleep = 30 # wait for this amount of time between tries.

#########################
###     Functions     ###
#########################
#
# Test functions for verification of jaws log commands (log,task-log,status,task-status).
#
def jaws_info(final_dict,env):
    """ tests that there is a valid output for jaws info. Name should be dev,staging, or prod and version should have some value.
    {
    "docs_url": "https://jaws-docs.readthedocs.io/en/latest/",
        "name": "prod",
        "version": "2.1"
    }
    """

    cmd = "source ~/jaws-%s.sh > /dev/null && jaws info" % (env)
    (o,e,r) = pf.submit_cmd(cmd)
    logging.info("%s\n%s\n%s",cmd,o,e)

    data = json.loads(o)

    # do we have an acceptable name
    if (data["name"] in ["prod","staging","dev"]) and data["version"] is not None:
        final_dict['info'] = 1
    else:
        final_dict['info'] = 0

def jaws_status(final_dict,env):
    """ tests that the jaws status is working. We don't care if some services are down.
        Just test that all below services are shown, regardless of status.
    {
        "CORI-Cromwell": "UP",
        "CORI-RMQ": "UP",
        "CORI-Site": "UP",
        "JAWS-Central": "UP",
        "JGI-Cromwell": "UP",
        "JGI-RMQ": "UP",
        "JGI-Site": "UP"
    }
    """

    cmd = "source ~/jaws-%s.sh > /dev/null && jaws status" % (env)
    (o,e,r) = pf.submit_cmd(cmd)
    logging.info("%s\n%s\n%s",cmd,o,e)
    data = json.loads(o)

    actual_keys = list(data.keys())
    required_keys = ["CORI-Cromwell","CORI-RMQ","CORI-Site","JAWS-Central","JGI-Cromwell","JGI-RMQ","JGI-Site"]

    bad=0
    for k in required_keys:
        if k not in actual_keys:
            bad=1

    if bad:
        # something bad happened
        final_dict['status'] = 0
    else:
        #success
        final_dict['status'] = 1


def jaws_run_queue(final_dict,run_id,env):
    """ tests that the jaws run queue command has the run id in the stdout."""

    cmd = "source ~/jaws-%s.sh > /dev/null && jaws run queue | grep '\"id\":' | awk '{print $2}' | tr -d ','" % (env)
    (o,e,r) = pf.submit_cmd(cmd)
    logging.info("%s\n%s\n%s",cmd,o,e)

    ids=o.split()
    if str(run_id) in o:
        final_dict['queue'] = 1
    else:
        final_dict['queue'] = 0


def jaws_run_history(final_dict,run_id,env):
    """ tests that the jaws run history command has the run id in the stdout."""

    cmd = "source ~/jaws-%s.sh > /dev/null && jaws run history | grep '\"id\": %s' | awk '{print $2}' | tr -d ','" % (env,run_id)
    (o,e,r) = pf.submit_cmd(cmd)
    logging.info("%s\n%s\n%s",cmd,o,e)

    # if there was something in stdout, then grep found "id": <run_id>
    if o:
        final_dict['hist'] = 1
    else:
        final_dict['hist'] = 0


def jaws_wdl_add(final_dict,env):
    """ tests that the jaws wdl add command added something."""

    wdl= """workflow fq_count { 
         File fastq_file
         call count_seqs { input: infile = fastq_file }
         output { File outfile = count_seqs.outfile }   
        }

        task count_seqs {
        File infile
        command <<< echo ~{infile} >>> 
        output { File outfile = stdout() }
        }
        """

    # write a temporary wdl
    with open(tmp_wdl,"w") as f:
        f.write(wdl)

    # write a temporary readme
    readme='this workflow does not do anything'
    with open(tmp_readme,"w") as f:
        f.write(readme)

    # make sure this wdl doesn't already exist in the catalog (i.e. delete failed for the last test).
    cmd = "source ~/jaws-%s.sh > /dev/null && jaws wdl list | grep %s" % (env,wdl_catalog_name)
    (o,e,r) = pf.submit_cmd(cmd)
    logging.info("%s\n%s\n%s",cmd,o,e)

    # if command succeeds, then there is still an old wdl in catalog.  We need to delete it.
    if r == 0:
        # delete wdl from catalog so we can test adding it back again
        cmd = "source ~/jaws-%s.sh > /dev/null && jaws wdl delete %s 2.0.0" % (env,wdl_catalog_name)
        (o,e,r) = pf.submit_cmd(cmd)
        logging.info("%s\n%s\n%s",cmd,o,e)
        if r:
            final_dict['add'] = "failed to delete old version"
            return
            
    # add to catalog
    cmd = "source ~/jaws-%s.sh > /dev/null && jaws wdl add %s 2.0.0 %s %s" % (env,wdl_catalog_name,tmp_wdl,tmp_readme)
    (o,e,r) = pf.submit_cmd(cmd)
    logging.info("%s\n%s\n%s",cmd,o,e)

    # show that it was added
    cmd = "source ~/jaws-%s.sh > /dev/null && jaws wdl list | grep %s" % (env,wdl_catalog_name)
    (o,e,r) = pf.submit_cmd(cmd)
    logging.info("%s\n%s\n%s",cmd,o,e)

    # if there was something in stdout, then grep found "id": <run_id>
    if o:
        final_dict['add'] = 1
    else:
        final_dict['add'] = 0

def jaws_wdl_update(final_dict,env):
    """Update a readme for a WDL in the JAWS catalog"""
    readme = 'this readme has been changed'
    with open(tmp_readme,"w") as f:
        f.write(readme)

    cmd = "source ~/jaws-%s.sh > /dev/null && jaws wdl update-doc %s 2.0.0 %s" % (env,wdl_catalog_name,tmp_readme)
    (o,e,r) = pf.submit_cmd(cmd)
    logging.info("%s\n%s\n%s",cmd,o,e)
    
    cmd = "source ~/jaws-%s.sh > /dev/null && jaws wdl about %s 2.0.0 " % (env,wdl_catalog_name)
    (o,e,r) = pf.submit_cmd(cmd)
    logging.info("%s\n%s\n%s",cmd,o,e)

    if readme in o:
        final_dict['update'] = 1
    else:
        final_dict['update'] = 0

def jaws_wdl_update_wdl(final_dict,env):
    """Update a WDL from the JAWS catalog"""

    task = """task secondecho {
    command { echo second task }
    }"""

    with open(tmp_wdl,"a") as f:
        f.write(task)

    cmd = "source ~/jaws-%s.sh > /dev/null && jaws wdl update-wdl %s 2.0.0 %s" % (env,wdl_catalog_name,tmp_wdl)
    (o,e,r) = pf.submit_cmd(cmd)
    logging.info("%s\n%s\n%s",cmd,o,e)

    cmd = "source ~/jaws-%s.sh > /dev/null && jaws wdl get %s 2.0.0" % (env,wdl_catalog_name)
    (o,e,r) = pf.submit_cmd(cmd)
    logging.info("%s\n%s\n%s",cmd,o,e)
     
    if "secondecho" in o:
        final_dict['updateWDL'] = 1
    else:
        final_dict['updateWDL'] = 0

def jaws_wdl_versions(final_dict,env):
    """Test that we can the version for a given WDL
    "fq_count:1.0.0": {
        "created": "2020-11-04T22:24:11Z",
        "last_updated": "2020-11-04T22:24:11Z",
        "name": "fq_count",
        "owner": "jfroula",
        "production_release": "no",
        "version": "1.0.0"
        }
    """
    cmd = "source ~/jaws-%s.sh > /dev/null && jaws wdl versions %s | grep version | awk '{print $2}' " % (env,wdl_catalog_name)
    (o,e,r) = pf.submit_cmd(cmd)
    logging.info("%s\n%s\n%s",cmd,o,e)

    if o.strip() == '\"2.0.0\"': 
        final_dict['versions'] = 1
    else:
        final_dict['versions'] = 0

def jaws_wdl_delete(final_dict,env):
    """Check that a WDL is deleted"""
    cmd = "source ~/jaws-%s.sh > /dev/null && jaws wdl delete %s 2.0.0" % (env,wdl_catalog_name)
    (o,e,r) = pf.submit_cmd(cmd)
    logging.info("%s\n%s\n%s",cmd,o,e)

    cmd = "source ~/jaws-%s.sh > /dev/null && jaws wdl list | grep %s" % (env,wdl_catalog_name)
    (o,e,r) = pf.submit_cmd(cmd)
    logging.info("%s\n%s\n%s",cmd,o,e)

    # if grep found wdl_catalog_name still in the catalog, delete failed
    if o:
        final_dict['delete'] = 0
    else:
        final_dict['delete'] = 1

def jaws_wdl_metadata(final_dict,run_id,env):
    """Check that a jaws run metadata returns workflowRoot has a value"""
    cmd = "source ~/jaws-%s.sh > /dev/null && jaws run metadata %s | grep workflowRoot | awk '{print $2}' | tr -d '\"'" % (env,run_id)
    (o,e,r) = pf.submit_cmd(cmd)
    logging.info("%s\n%s\n%s",cmd,o,e)

    if (o):
        final_dict['metadata'] = 1
    else:
        final_dict['metadata'] = 0

def jaws_wdl_errors(final_dict,run_id,env):
    """Check that a jaws run metadata returns workflowRoot has a value"""
    cmd = "source ~/jaws-%s.sh > /dev/null && jaws run errors %s" % (env,run_id)
    (o,e,r) = pf.submit_cmd(cmd)
    logging.info("%s\n%s\n%s",cmd,o,e)

    # we don't have any errors in our wdl so the errors command should't return anything.
    # We don't have a good test for this command here, but we only test that the return code is 0.
    if not r:
        final_dict['errors'] = 1
    else:
        final_dict['errors'] = 0
        
def jaws_wdl_task_status(final_dict,run_id,env):
    """Check that jaws run task-status returns something like this:
     fq_count.count_seqs 1   25177   running success 2021-01-13 12:37:45     The job completed successfully
    """
    cmd = "source ~/jaws-%s.sh > /dev/null && jaws run task-status %s" % (env,run_id)
    (o,e,r) = pf.submit_cmd(cmd)
    logging.info("%s\n%s\n%s",cmd,o,e)

    if 'fq_count.count_seqs' in o and 'The job completed successfully' in o:
        final_dict['task_status'] = 1
    else:
        final_dict['task_status'] = 0

def jaws_wdl_log(final_dict,run_id,env):
    """Check that the final line of jaws run log returns something like this:
        downloading download complete   2021-01-13 12:41:28 
    """
    cmd = "source ~/jaws-%s.sh > /dev/null && jaws run log %s | tail -1" % (env,run_id)
    (o,e,r) = pf.submit_cmd(cmd)
    logging.info("%s\n%s\n%s",cmd,o,e)

    if 'download complete' in o: 
        final_dict['log'] = 1
    else:
        final_dict['log'] = 0

def jaws_wdl_task_log(final_dict,run_id,env):
    """Check that the final line of jaws run log returns something like this:
        downloading download complete   2021-01-13 12:41:28 
    """
    cmd = "source ~/jaws-%s.sh > /dev/null && jaws run task-log %s" % (env,run_id)
    (o,e,r) = pf.submit_cmd(cmd)
    logging.info("%s\n%s\n%s",cmd,o,e)

    a=[]
    for line in o.split("\n"):
        a.append(line.split())

    # remove empty elements
    a = list(filter(None,a))

    try:
        if a[1][3] == 'created' and a[-1][4] == 'success': 
            final_dict['task_log'] = 1
    except:
        final_dict['task_log'] = 0

####################
###     MAIN     ###
####################

# parse arguments
parser = argparse.ArgumentParser(
description="This will submit a WDL to JAWS and wait for completions. It will then submit "
            "a test cmd and create an analysis.yaml file to be used for the auto-qc command.")
parser.add_argument("-w", "--wdl", help="The WDL you want to submit to JAWS", type=str, required=True)
parser.add_argument("-i", "--inputs", help="The input json file that accompanies the WDL", type=str, required=True)
parser.add_argument("-s", "--site", help="The site at which you wish to run [cori|jgi]", type=str, required=True)
parser.add_argument("-e", "--environment", help="The JAWS environment to run the test in [prod|staging|dev]",
                    type=str, required=True)
args = parser.parse_args()
# test_report_name will appear in the autoqc report table (GUI) under the column "Name".
test_report_name = os.path.basename(args.wdl) + '_run_success'

if not os.path.exists(args.wdl):
    print(r"Error: {args.wdl} does not exist")
    sys.exit(1)

if args.environment.lower() not in ['prod', 'staging', 'dev']:
    print(r"Error: environment must be prod, staging or dev")

final_dict = {}

##########################
# Submit WDL & run Tests #
##########################
#
# Submit the WDL to JAWS and
# wait for jaws run to complete
#
run_info = pf.submit_one_run_to_env(args.wdl, args.inputs, ".", args.site, args.environment)

# uncomment for testing
#run_info = {'output_dir': '/global/cscratch1/sd/jfroula/JAWS/jaws/test/integration/end-to-end-tests/1611111560207628', 'output_endpoint': '9d6d994a-6d04-11e5-ba46-22000b92c6ec', 'run_id': 16240, 'site_id': 'CORI', 'status': 'uploading', 'submission_id': 'e599f6b6-ed6a-4db5-8f0c-026a766a772c', 'upload_task_id': '8220363c-5acb-11eb-a4e5-0a53a3613b81'}

logging.info(f"submitted job: {run_info}\n")
run_id = run_info['run_id']

jaws_info(final_dict,args.environment)
jaws_status(final_dict,args.environment)
jaws_run_queue(final_dict,run_id,args.environment)

if pf.wait_for_one_run(args.environment,run_id,check_tries=check_tries,check_sleep=check_sleep):
    # if this function returns 1, that means 'jaws run status' worked. So lets set final_dict for status.
    final_dict['run_status'] = 1
else:
    sys.stderr.write("Workflow not complete after alloted time...exiting.")

jaws_run_history(final_dict,run_id,args.environment)
jaws_wdl_add(final_dict,args.environment)
jaws_wdl_update(final_dict,args.environment)
jaws_wdl_update_wdl(final_dict,args.environment)
jaws_wdl_versions(final_dict,args.environment)
jaws_wdl_delete(final_dict,args.environment)
jaws_wdl_metadata(final_dict,run_id,args.environment)
jaws_wdl_errors(final_dict,run_id,args.environment)
jaws_wdl_task_status(final_dict,run_id,args.environment)
jaws_wdl_log(final_dict,run_id,args.environment)
jaws_wdl_task_log(final_dict,run_id,args.environment)

#print(final_dict)

#################################
# create the analysis yaml file #
#################################
#
# Put the analysis file in the run's output folder so that running multiple tests
# at one time does not result in the analysis files overwriting one another
analysis_file_path = run_info['output_dir'] + '/' + ANALYSIS_FILE_NAME

# create the name that will show up in the AutoQC report header by appending
# the test name 'run_success' to the wdl file name
<<<<<<< HEAD
test_report_name = os.path.basename(args.wdl) + '_' + run_id
=======
>>>>>>> f5a28e93
logging.info(f"test_report_name: {test_report_name}\n")

pf.create_analysis_file(final_dict, analysis_file_path, test_report_name)
logging.info("create_analysis_file %s\n",analysis_file_path)

# submit the analysis.yml file
(o,e,r) = pf.submit_analysis_file(analysis_file_path, THRESHOLD_FILE_NAME, args.environment)
logging.info("submit_analysis_file\n%s\n%s\n",o,e)<|MERGE_RESOLUTION|>--- conflicted
+++ resolved
@@ -334,8 +334,6 @@
 parser.add_argument("-e", "--environment", help="The JAWS environment to run the test in [prod|staging|dev]",
                     type=str, required=True)
 args = parser.parse_args()
-# test_report_name will appear in the autoqc report table (GUI) under the column "Name".
-test_report_name = os.path.basename(args.wdl) + '_run_success'
 
 if not os.path.exists(args.wdl):
     print(r"Error: {args.wdl} does not exist")
@@ -395,10 +393,7 @@
 
 # create the name that will show up in the AutoQC report header by appending
 # the test name 'run_success' to the wdl file name
-<<<<<<< HEAD
 test_report_name = os.path.basename(args.wdl) + '_' + run_id
-=======
->>>>>>> f5a28e93
 logging.info(f"test_report_name: {test_report_name}\n")
 
 pf.create_analysis_file(final_dict, analysis_file_path, test_report_name)
