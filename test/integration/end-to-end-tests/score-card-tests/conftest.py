import os
import json
import pytest
import smtplib
import time
from subprocess import Popen, PIPE
import configparser

# set some environmental vars
config = configparser.ConfigParser()
config.read(os.environ.get('MYINI_FILE'))

WDL        = config['wdl']['wdl']
INPUT_JSON = config['wdl']['input_json']
ENV        = config['wdl']['env']
OUTDIR     = config['wdl']['outdir']
SITE       = config['wdl']['site']


def run(cmd):
    output = Popen(cmd, stdout=PIPE,
             stderr=PIPE, shell=True,
             universal_newlines=True)

    stdout,stderr=output.communicate()
    rc=output.returncode

    return rc,stdout,stderr

@pytest.fixture(scope="module")
def submit_wdl_and_wait():
    """
    This is a fixture that will submit a wdl for all functions to use.  
    This function returns the output of a wdl submission. 
    """
<<<<<<< HEAD
    cmd = ". ~jfroula/jaws-%s.sh > /dev/null 2>&1 && jaws run submit %s %s %s %s" % (ENV,WDL,INPUT_JSON,OUTDIR,SITE)
    (rc,stdout,stderr) = run(cmd)
    if rc > 0:
        pytest.exit("stderr: %s" % stderr)
   
    assert rc == 0
    data = json.loads(stdout)
    # uncomment for testing
    """
    data={
        "output_dir": "/global/cscratch1/sd/jfroula/JAWS/jaws/test/integration/end-to-end-tests/score-card-tests/out",
        "output_endpoint": "9d6d994a-6d04-11e5-ba46-22000b92c6ec",
        "run_id": 16648,
        "site_id": "CORI",
        "status": "uploading",
        "submission_id": "54f664e6-4603-48c8-88cb-98c7ce016799",
        "upload_task_id": "444ac0b8-60f0-11eb-9905-0aa9ddbe2755"
    }
    """
=======
    cmd = ". ~/jaws-%s.sh > /dev/null 2>&1 && jaws run submit %s %s fq_count_out cori" % (env,wdl,inputs)
    (rc,stdout,stderr) = run(cmd)
    if rc > 0:
        pytest.exit("stderr: %s" % stderr)

    assert rc == 0
    data = json.loads(stdout)

    # uncomment for testing
#    data={
#        "output_dir": "/global/cscratch1/sd/jfroula/JAWS/jaws/test/integration/end-to-end-tests/score-card-tests/fq_count_out",
#        "output_endpoint": "9d6d994a-6d04-11e5-ba46-22000b92c6ec",
#        "run_id": 16413,
#        "site_id": "CORI",
#        "status": "uploading",
#        "submission_id": "47a555c7-07a6-442c-a2f1-d0319f2e3008",
#        "upload_task_id": "444ac0b8-60f0-11eb-9905-0aa9ddbe2755"
#    }
>>>>>>> 0814e616
    run_id = str(data['run_id'])

    # Wait for all the runs in run_ids list to finish.
    check_tries=100
    check_sleep=30
    tries = 1
    while tries <= check_tries:
        # check whether the run has finished every 60 seconds
        time.sleep(check_sleep)
        cmd = "source ~/jaws-%s.sh > /dev/null && jaws run status %s" % (ENV,run_id)
        (rc,stdout,stderr) = run(cmd)
        if rc > 0:
            pytest.exit("stderr: %s" % stderr)

        status_output = json.loads(stdout)
        run_status = status_output["status"]
        result = status_output["result"]

        if run_status == "download complete" and result == "succeeded":
            return data

        tries += 1

<<<<<<< HEAD
    os.exit("We have exeeded the wait time for the job to complete. You can increase the number of tries or sleep time.")
=======
    # if we got here the number of tries was exceeded, the run has not completed
    pytest.exit("tries exceeded")
>>>>>>> 0814e616

@pytest.fixture(scope="module")
def submit_wdl():
    """
    This is a fixture that will submit a wdl for all functions to use.  
    This function returns the output of a wdl submission. 
    """
    cmd = ". ~jfroula/jaws-%s.sh > /dev/null 2>&1 && jaws run submit %s %s fq_count_out cori" % (ENV,WDL,INPUT_JSON)
    (rc,stdout,stderr) = run(cmd)
    if rc > 0:
        pytest.exit("stderr: %s" % stderr)
    
    assert rc == 0
    data = json.loads(stdout)

    # uncomment for testing
    #data={
    #    "output_dir": "fq_count_out",
    #    "output_endpoint": "9d6d994a-6d04-11e5-ba46-22000b92c6ec",
    #    "run_id": 16405,
    #    "site_id": "CORI",
    #    "status": "uploading",
    #    "submission_id": "47a555c7-07a6-442c-a2f1-d0319f2e3008",
    #    "upload_task_id": "444ac0b8-60f0-11eb-9905-0aa9ddbe2755"
    #}
    return data
#
# The next two functions allows us to use the --env to capture the environment [prod|staging|dev]. 
# This environment is an argument that can be passed into the test functions
#
def pytest_addoption(parser):
    parser.addoption(
        "--env",
        action="append",
        default=[],
        help="testing environment [prod|staging|dev] passed to test functions",
    )
    parser.addoption(
        "--wdl",
        action="append",
        default=[],
        help="the wdl that will be submitted",
    )

def pytest_generate_tests(metafunc):
    if "env" in metafunc.fixturenames:
        metafunc.parametrize("env", metafunc.config.getoption("env"))
    if "wdl" in metafunc.fixturenames:
        metafunc.parametrize("wdl", metafunc.config.getoption("wdl"))<|MERGE_RESOLUTION|>--- conflicted
+++ resolved
@@ -33,7 +33,6 @@
     This is a fixture that will submit a wdl for all functions to use.  
     This function returns the output of a wdl submission. 
     """
-<<<<<<< HEAD
     cmd = ". ~jfroula/jaws-%s.sh > /dev/null 2>&1 && jaws run submit %s %s %s %s" % (ENV,WDL,INPUT_JSON,OUTDIR,SITE)
     (rc,stdout,stderr) = run(cmd)
     if rc > 0:
@@ -53,26 +52,6 @@
         "upload_task_id": "444ac0b8-60f0-11eb-9905-0aa9ddbe2755"
     }
     """
-=======
-    cmd = ". ~/jaws-%s.sh > /dev/null 2>&1 && jaws run submit %s %s fq_count_out cori" % (env,wdl,inputs)
-    (rc,stdout,stderr) = run(cmd)
-    if rc > 0:
-        pytest.exit("stderr: %s" % stderr)
-
-    assert rc == 0
-    data = json.loads(stdout)
-
-    # uncomment for testing
-#    data={
-#        "output_dir": "/global/cscratch1/sd/jfroula/JAWS/jaws/test/integration/end-to-end-tests/score-card-tests/fq_count_out",
-#        "output_endpoint": "9d6d994a-6d04-11e5-ba46-22000b92c6ec",
-#        "run_id": 16413,
-#        "site_id": "CORI",
-#        "status": "uploading",
-#        "submission_id": "47a555c7-07a6-442c-a2f1-d0319f2e3008",
-#        "upload_task_id": "444ac0b8-60f0-11eb-9905-0aa9ddbe2755"
-#    }
->>>>>>> 0814e616
     run_id = str(data['run_id'])
 
     # Wait for all the runs in run_ids list to finish.
@@ -96,12 +75,8 @@
 
         tries += 1
 
-<<<<<<< HEAD
-    os.exit("We have exeeded the wait time for the job to complete. You can increase the number of tries or sleep time.")
-=======
     # if we got here the number of tries was exceeded, the run has not completed
-    pytest.exit("tries exceeded")
->>>>>>> 0814e616
+    pytest.exit("We have exeeded the wait time for the job to complete. You can increase the number of tries or sleep time.")
 
 @pytest.fixture(scope="module")
 def submit_wdl():
