--- conflicted
+++ resolved
@@ -97,12 +97,8 @@
 # staging_dir =
 
 # Create the jaws.con
-<<<<<<< HEAD
 #echo -e "[USER]\ntoken = $JAWS_TEST_TOKEN\nstaging_dir = /global/cscratch1/sd/jaws/jfroula\n" > ~/jaws.conf
 echo -e "[USER]\ntoken = $JAWS_TEST_TOKEN" > ~/jaws.conf
-=======
-echo -e "[USER]\ntoken = $JAWS_TEST_TOKEN\nstaging_dir = /global/cscratch1/sd/jaws/jfroula\n" > ~/jaws.conf
->>>>>>> db1b9cc6
 chmod 600 ~/jaws.conf
 
 cd test/integration/end-to-end-tests/${TEST_FOLDER}
