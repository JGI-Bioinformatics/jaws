--- conflicted
+++ resolved
@@ -1,14 +1,10 @@
 # Changelog
 
 # Inbound changes not assigned to version # yet
-<<<<<<< HEAD
 - add function to chmod files/folders transferred via Globus (#1739)
 - remove worker nodes for new deployment or workflow node change (#1666)
-=======
-- Add function to chmod files/folders transferred via Globus (#1739)
-- Increase wall clock time to 14 days for dori site (#1754))
+- increase wall clock time to 14 days for dori site (#1754))
 - change NMDC site's refdata dir path (#1756)
->>>>>>> 9711399e
 
 ### External Facing Changes
 
