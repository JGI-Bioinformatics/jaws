--- conflicted
+++ resolved
@@ -1,11 +1,8 @@
 # Changelog
 - Refactor mkdir (#1790)
 - Fix get_metadata hangs (#1789)
-<<<<<<< HEAD
 - Set JAWS_GROUP as mscnmdc for nmdc_tahoma (#1791)
-=======
 - Fix JAWS_MAX_RAM_GB for NMDC to 492GB (#1792)
->>>>>>> 0c296843
 
 # Inbound changes not assigned to version # yet
 - Added nmdc_tahoma site (#1788)
