# Changelog

# Inbound changes not assigned to version # yet

<<<<<<< HEAD
## 1.0.11 (02/08/2023) Summary
=======
- accurately set task start time for cancelled tasks too
### Internal
- Changed cromwell_run_id to run_id in dispatch table of rpc_operations.py for cancel_run

## 1.0.11 Summary [01/27/2023]
>>>>>>> 0ea651a2
### User Facing

- throttle user runs to only run 10 cromwell submissions at a time
- fixed bug that included queue time with run time

## 1.0.10 Summary
### User Facing

- add new jaws-nmdc site
- site names are now lower-cased everywhere for consistency
- add support for Pair and Map outputs


### Internal
- Remove main.py from ticket #1380
- pagurus now part of site repo
- remove build.sh jobs from ci/cd pipeline

## 1.0.5 (2022-9-26) Summary
- Copy fixes from jaws_central related to environment variables to control configuration.

## 3.0 (2022-7-14)Summary
### User Facing Changes
#### Changed
- Condor and AWS complete beta-testing
- sort task-log and task-summary by "queued" time
- "done" is now always the final state of a run.
- errors report shall include .log files if they exist
- new "running-tasks" command will show logs of active tasks
- fixed shifterimg pull via tag bug

## 2.8.6 (2022-6-21) Summary
### User Facing Changes
#### Changed

- MR#1254 Add child class of ConfigParser that allows properly named environment variables to override config file settings.
- Restore /refdata (NB: not implemented for AWS)
- Created user group to restrict access to private compute site.
- Fixed bug where stderr file contents were not included in errors report.
- Fixed bug where AWS upload failure did not cause Run to change state to "upload failed" (stayed in "uploading")
- Fixed bug where very long WDLs could not be saved in Db and would fail.
- Cancelled runs will now be downloaded and available via the "get" command (useful for debugging).
- Include the stdout.submit in the errors report (previously only included stderr.submit file)
- Include transfer failure error message in run log
- Always send email (previously didn't after transfer failed or cancelled)

## 2.8.5 (2022-5-24) Summary
### User Facing Changes
#### Changed
- Install performance metrics script pagurus in site venv during CICD deployment
- add beta deployment at AWS
- remove "--default-container" option.  If a container is not specified for a task, "ubuntu:latest" is used by default; if a particular container is desired, it should be specified in the WDL, not on the command-line.
- add user-supplied "tag" to Run completion notification email
- add "--webhook" option for users to supply an URL, to which JAWS will post Run info upon completion
- deprecate /refdata dir -- specify reference files in your inputs json like any other input file and the JAWS file caching system will allow the file to be reused between multiple runs and will not be deleted until the files have not been accessed for some period of time (e.g. 14d).
- if the compute node has fast local disk (e.g. SSD) or large local disk (e.g. HD), then the /fast_scratch and/or /big_scratch volumes shall be mounted to the task's container
- run submissions are failed if any infile is missing (was warning); if your inputs.json refers to paths inside a container then use String instead of File for these
- make copy run inputs progress bar in human-readable units
- remove unnecessary file copy operations when compute-site is same as input-site (i.e. faster)
- `task-log` format has changed (was previously generated from JTM messages).  This also provides task status, in a more compact format.
- `task-status` was deprecated; use `task-log` instead.
- `task-summary` has been added, which provides more information about each task.

## 2.7.7 (2022-4-12) Summary
### User Facing Changes
#### Changed
- As before, the jaws-get command saves the wdl, json and zip files used for the run; however, the names have changed so all files are prefixed with "run_<run_id>"
- All jaws commands now use local time in the output, whereas before, some of the commands showed time in UTC.
- Ensure sharded tasks have unique names for task-log/task-status (#1064)
- Globus transfers will skip files when error when NFS problems instead of quit

#### Deprecated
- Deprecate wfcopy command (#1040)

#### Fixed
- Fix Cromwell-caching (#1059)
- WDL validation will now allow variable for memory (#1098)
- WDL validation will now allow sub workflow http import (#1097)
- Fix “get” command for list of output files (#1132)
#### Added
- Cromwell tasks echo HOSTNAME to stderr (#1044)
- Add stdout output to “errors” report (#1101)
- Allow users to submit subworkflows zip (#1089)
- Support for shifter container version tags (#1125)


### Internal Changes
#### Fixed
- Fixed end-to-end tests for jaws-get
- Fixed JTM to reuse workers that are already running
- Fixed the RabbitMQ settings in the CI/CD deployment for JTM service monitoring from TAHOMA

#### Added
- Reviewed and updated the documentation for dockerization of JAWS, and how to setup a local dev instance.
- Added initial dockerization implementation:
- Build.sh script to build the docker images
- Push images into gitlab repository
- Started collecting performance data with [pagurus](https://github.com/tylern4/pagurus) on cori.
- Updated site daemon to add performance metrics to elasticsearch
- Separated elasticsearch metrics into dev,staging and prod envs
- Updated site daemon to add run information to elasticsearch
- Updated JTM to access  high-memory nodes (1.5TB) on TAHOMA

#### Changed
- Refactored data transfer to use factory class and  plugin architecture
- Added a prefix, “slurm_jid=” to the SLURM job id in the `reason` filed of the `task-log` command
- Added HTCondor backed configuration for Cromwell and updated CI/CD deployment for HTCondor
- Jaws-site cromwell submit file handles instead of paths, for AWS
- Update site daemon to add performance metrics to elasticsearch
- Separate elasticsearch metrics into dev,staging and prod envs
- Factor out the rpc and base image into a separate docker image to speed up builds
- Update CI/CD to support builds (optional currently)

## 2.7.6 (2022-4-1) Summary

### User Facing Changes
#### Fixed
- Fixed WDL comments in the runtime section causing errors.
- The documentation (https://jaws-docs.readthedocs.io/en/latest/Specifications/configuringJTM_in_wdls.html) matches the jaws command `jaws list-sites`.
#### Added
- Default docker image is ubuntu:20.04 (WDL command always runs inside a container)
#### Changed
- The source file `jaws-prod.sh` can be used in a script with `set -u`.

### Internal Changes
#### Fixed
- Workflows were crashing on tahoma because of bad permissions on the `inputs` and `refdata` dirs.
### Added
- Created a status bar-chart for tasks as part of the jaws dashboard
- LaunchDarkley implemented for jaws dashboard
#### Changed
- WDL validation now allows variables to be used in the runtime section (i.e memory, time, etc.).

## 2.5.0 (2021-10-21) Summary
This release includes changes necessary to deploy to an additional computing site, tahoma.  Also included are several bug fixes and new features to improve the user experience.

### Deployment
- A new jaws-site, "tahoma" is deployed at PNNL (!947, !948, !958, !968, !974, !975, !979)
- JAWS-Sites should now restart automatically after scheduled maintenance (#155).

### End-to-end Tests
- Improved integration tests (!968, !973, !984)

### Bug Fixes
- Getting the metadata or errors report for a run with many (e.g. 1000) subworkflows resulted in a timeout error because jaws-site would request the metadata for each subworkflow in a separate request to the Cromwell server, which in rare cases took longer than the jaws-central REST server was willing to wait for a response.  This has been fixed as Cromwell offers an option to retrieve all subworkflow metadata with the main workflow; however, this changes the structure of the metadata JSON document slightly: rather than tasks having a "subWorkflowId", they now contain "subWorkflowMetadata" and the metadata is nested within the task.  The errors report, which is a filtered metadata document has also changed slightly as a result (!980, !982, !986).
- A workflow task which created a tmpfile could not be transferred by Globus due to file permissions, causing the results of such a run to not be downloadable.  This is resolved by skipping such tmpfiles (!981).

### New Features
- The client `jaws get` command now retrieves only files tagged as "outputs" in the WDL, by default, skipping intermediate files (e.g. stdout, stderr, rc, etc.) that are often of no use to the user.  The complete cromwell-executions output can still be retrieved by using the `--complete` option (!949, !953, !954, !955, !956, !966).  We also now generate an "outputs.json" file for each run which contains the relative paths to each output file as well as any non-path (e.g. string, integer) outputs (!964, !965, !968, !970, !971, !976, !977).
- The task-log and task-status tables have been improved for readability.  The cromwell_run_id column (UUID string) that was previously used to distinguish between tasks of the same name in different subworkflow calls has been dropped and, instead, subworkflow names (which are human-readable labels) now prefix the task names.  Additionally the "attempts" column has been dropped as we report only the last attempt of each task and we have actually never seen cromwell make multiple attempts at running a task (!983, !991).
- A progress bar is now displayed when input and output files are copied by the client, so the user can see the copy progress and see if there is a problem with the file system (!963(
- Modification to jaws-auth for supporting keycloak and integration with the upcoming jaws-dashboard (!950, !951).

## 2.4.0 (2021-08-30) Summary
This release contains various bugfixes and deployment changes. It also
addresses a security issue associated with Cromwell deployments at HPC sites.
Admin commands were also added to view runs and queues of all users.

### Deployment
- JAWS readthedocs is deployed using the Gitlab CI/CD pipeline (!894)
- JAWS software is no longer installed in `/tmp` but on paths located on cluster parallel filesystems (!881, !886, !912)
- Client now deploys bash autocomplete for autocompletion of jaws cmds (!871, !913)
- Cromwell configuration changes to allow for URLs in inputs JSON file (!877)
- Cromwell and womtool JARS are retrieved using wget (!935)
- Cromwell binds to localhost to address security concerns (!909)
- Tahoma deployment initiated. To be completed at a later release (!905, !923)
- Versions of JAWS dependencies updated (!895, !897, !891)

### Bug fixes
- Fixed a bug in client for a function that converts UTC to localtime (!904)
- JAWS site catches and recognizes CromwellException (!896)
- JAWS site would create a new subprocess for every client message. This would create hundreds of
  processes. JAWS was switched to use a single RPC client. (!889, !890, !911, !916, !917)
- RMQ queue property changed to remove temporary queues (!884)
- State descriptions updated (!914)

### WDL and Inputs validation
- JAWS now validates a WDLs runtime (!782)
- JAWS can intelligently parse and validate filepaths specified in the inputs.json file (!899)

### JAWS Admin commands
- Admins can now list all active jobs and see the run history and queue of all users (!901, !910)

## 2.3.0 (2021-05-17) Summary
This is a major release that simplifies the command structure for JAWS.  All the subcommands under `jaws wdl` are eleminated. This means there is no interaction with the jaws catalog. Instead, WDLs are stored in two gitlab repositories:

1) [public WDLs](https://code.jgi.doe.gov/official-jgi-workflows/wdl-specific-repositories), maintained by the public.
2) [sub-WDLs](https://code.jgi.doe.gov/official-jgi-workflows/jgi-wdl-tasks) maintained by JAWS staff.

Also `jaws run` is simplified to `jaws`.  For example, `jaws run submit` becomes `jaws submit`. See jaws --help.

Output from JAWS runs are now retrieved by running the `jaws get` command which copies results to your local folder or by running `jaws status --verbose` which will show the path to saved results on the JAWS scratch (you should copy files to your local folder).

Also, you can turn off caching (jaws submit --no-cache), the jaws errors command is more comprehensive in what it covers, and there are various flags added to the subcommands (see below).

### Major CLI changes
- `jaws get` which copies Run output now excludes Cromwell inputs and tmp folders
- `jaws submit` will print a warning, but not fail, if a path-like input is in the inputs.json file but doesn't exist on the filesystem (i.e. if you had /opt/img/data in the inputs.json and it only exists in the docker container).
- `jaws errors` command now includes a) backend stderr, b) task runtime parameters, c) task-log error messages; stdout was removed
- `jaws errors` now includes errors from subworkflows
- `jaws errors` format was changed to multi-level dictionary for improved readability.
- add `--no-cache` option to `jaws submit` to disable Cromwell result-caching for a Run
- add `--tag` option to `jaws submit` so users may add metadata (e.g. title, external ID, description) to runs; these are included in the Run records (e.g. `jaws status`, `jaws history`)
- add `--site` filter to `jaws queue` and `jaws history` commands
- add `--result` filter to `jaws history` command
- simplified `jaws status`, `jaws queue`, `jaws history` output
- `jaws task-status` now provides real-time results
- add `cromwell_run_id` and `cromwell_job_id` columns to `task-status` output so as not to collapse status messages when task-names are not unique (e.g. in scatter or subworkflow)
- add `jaws cancel-all` command
- fix formatting of jaws cli-client help screens


### Minor core changes
- include user's original WDL and JSON file paths in the Run records (e.g. `jaws status`, `jaws history`)
- fixed run input validation bug where URLs were mistaken for file paths
- faster file staging when compute-site is same as submission-site for a run
- fixed bug where transitioning Run status was delayed when there were many Task Logs to process
- corrected `jaws cancel` return code (now 0 for success)


## 2.2.0 (2021-04-09)
Minor release includes Globus client authentication support. Users no longer need to activate an endpoint
which required users to have an account at a compute site. This now uses a shared endpoint and service account to
do Globus transfers on behalf of the user.

Addresses error messaging and bugs in the jaws_rpc module

Addresses the stuck in "uploading" issue (#797, #781, #790, #603, #407). Jobs were stuck in
uploading due to slow processing of the messages from RMQ. MR !702 adds improvement in message processing.

When running and observing the job using `jaws queue` the run would show the
status as `queued` even though running `jaws run task-status` would show that the
some tasks are running. MR !749 fixes this issue

Includes fixes the inconsistent status between run and task-status.

When running and observing the job using `jaws queue` the run would show the
status as `queued` even though running `jaws run task-status` would show that the
some tasks are running. MR !749 fixes this issue

### Major Core Changes
- Globus endpoints are now set to shared endpoints for NERSC, LRC and EMSL (!560, !586)
- Users no longer have to authenticate or activate a Globus endpoint. Instead we use app client credentials [model](https://globus-sdk-python.readthedocs.io/en/stable/examples/client_credentials.html?highlight=secret). (!610)
- Properly sets the transfer paths for shared endpoints. There is a mechanism where non-root globus paths require virtual relative paths. (!621, !627)
- No longer require Globus accounts/tokens for transfers (!664)
- WDLS and JSON sent to output directory for reproducibility (!667, !669)
- Input files are no longer symlinked to output directory but are copied over (!679)
- Cromwell caching is turned on (!569)

### Minor core changes
- RPC log messages were not written to their log files, fix includes adding logger to jaws_rpc (!725)
- Unbound local error with jaws_rpc fix (!726)
- Improve messaging of error with inputs. No longer rejects bad paths in inputs.json but warns the user (!712)

Changes include fixes to regressions that took place after updates to staging (!717, !716)
 - Change install path location of Central back to /opt/jaws (!717)
 - Add log rotation back to JTM  (!716)
 - Rsync uses flags `-rLtq` and also allows `chmod` of the input files (!707)
 - Moves origin unmodified JSON to the output directory (!710)
 - Check permissions of wdl and inputs json in cromwell output directory (!709)

### Deployment changes
- Staging directory is now created by deployment scripts and has setgid set for genome group. Output directories are also created by deployment script (!562)
- Change software installation of JGI and Central away from `/tmp` (!642, commit hash `6f00ca1f`)
- Use the same directory as Globus uploads. Gets rid of "staging" diretory (commit hash `ddc65562343ef6d568917f4033c35486e1d47df9`)

### Database schema changes
- Database schema includes wdl and json file paths (!643)
- User no longer requires globus tokens. No longer necessary in schema (!664)
- Label column added so users can specify "label" their runs (!643)

### CLI changes
- User no longer specifies the output directory, instead there is a shared output directory where JAWS will transfer
data files upon completion. (!562)
- Users can retrieve files using the new `jaws run get` command. This allows users to set the permissions to the original
owner who submitted rather than owned by the `jaws` service account user. (!638)


## v2.1.1 (2020-11-02)
- Hotfix change to fix JAWS production deployment to production

## v2.1 (2020-11-02)
Major feature release that includes JGI Cloud support

### Major Core Changes
 - No longer reformat output automatically; instead users may use "wfcopy" command to reformat the output after their run completes.  Users may find it useful for comparison to runs performed by Cromwell outside of JAWS.
 - The output of tasks are returned as the tasks complete, rather than waiting for the end.  As the output includes the stdout/stderr files, the "run outputs" command has been deprecated and an new "run errors" command summarizes any errors (replaces "run output --failed").
 - "run task-log" and "run task-status" are now real-time; previously were out of sync by up to 10 seconds due to update interval. (!495)
 - Simplified user config file, provided a .sh file to source for activating jaws which simplifies use of multiple jaws deployments, and provide wheel file if you wish to install your own client or use it in your own python software.
 - Add "info" command to provide jaws version and deployment user client is using, as well as the link to the documentation appropriate for that release.
 - "run list-sites" now includes the maximum requestable RAM available at each Site
 - "run metadata" now returns any subworkflows' metadata too.
 - assorted minor bugfixes and improvements to usability.

### Deployment changes
- JAWS deploys to three different environments - dev, staging, and prod. It utilizes bash scripts to automate deployment.
- Simplify .gitlab-ci.yml by using environment variables to set configuration for different environments
- Due to instability with Spin, Central, central-RabbitMQ and central-MySQL were moved off of Spin and onto LBL IT SVM.

### Documentation
- Added instructions on activating lrc endpoint via Globus
- Added Known Issues section for users
- Let users know of task-log issue where there is a delay.


## v2.0 (2020-06-30)
Major feature release with new Gitlab integration and central gitlab repository

### Major core features
- Merging of JAWS services into a single repository
- Testing added (!6, !53, !73, )
- Integration with gitlab CI/CD deployment pipeline and usage of gitlab-runners on Cori, JGI, and AWS (!123, !121, !126, !127, !137)
- Packaging of JAWS services using Python wheels for deployment
- Automated deployment using shims and supervisord
- Shared RPC module is a python package and dependency to Site, Central, JTM (!191)
- Site and JTM communication path is done via RPC (!197)
- Central and Site no longer share a database (!202)


### Refactoring
- Central refactored to use setup.py for installation, follow PEP8 standard, logging and file rotation, mysql connection bugfixes, deprecated functions removed (!29)
- Auth to use logging, config class singleton, and to be setuptools friendly (!31)

### Documentation
- Modification to how JAWS works section (!46)
- Major changes to quickstart guide to reflect 2.0 usage (!49)
- Update of JAWS commands in documentation (!136)

### Controlled Vocabulary
All changes should be under one of these categories

`Added` for new features.
`Changed` for changes in existing functionality.
`Deprecated` for soon-to-be removed features.
`Removed` for now removed features.
`Fixed` for any bug fixes.
`Security` in case of vulnerabilities.<|MERGE_RESOLUTION|>--- conflicted
+++ resolved
@@ -2,15 +2,13 @@
 
 # Inbound changes not assigned to version # yet
 
-<<<<<<< HEAD
 ## 1.0.11 (02/08/2023) Summary
-=======
 - accurately set task start time for cancelled tasks too
+
 ### Internal
 - Changed cromwell_run_id to run_id in dispatch table of rpc_operations.py for cancel_run
 
 ## 1.0.11 Summary [01/27/2023]
->>>>>>> 0ea651a2
 ### User Facing
 
 - throttle user runs to only run 10 cromwell submissions at a time
