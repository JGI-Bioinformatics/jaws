--- conflicted
+++ resolved
@@ -2,15 +2,15 @@
 
 # Inbound changes not assigned to version # yet
 
+### User Facing
 - add new jaws-nmdc site
 - site names are now lower-cased everywhere for consistency
 - add support for Pair  and Map outputs
 - throttle user runs to only run 10 cromwell submissions at a time
-<<<<<<< HEAD
 - fixed bug that included queue time with run time
-=======
-- (internal) Remove main.py from ticket #1380
->>>>>>> f0f94706
+
+### Internal
+- Remove main.py from ticket #1380
 
 ## 1.0.5 (2022-9-26) Summary
 - Copy fixes from jaws_central related to environment variables to control configuration.
