--- conflicted
+++ resolved
@@ -5,11 +5,8 @@
 
 
 ### Internal Facing Changes
-<<<<<<< HEAD
 - Added getting and storing output dir (#1841)
-=======
 - added jaws purge command functions so users can delete their own, and same team member's, cromwell-execution folders for a run (#1839)
->>>>>>> 2e6a84fe
 
 # 2.2.2 Summary [09/16/2024 - Staging ]
 - Removed perf metrics files and vars (#1837)
