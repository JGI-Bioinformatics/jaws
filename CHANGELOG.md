--- conflicted
+++ resolved
@@ -3,12 +3,9 @@
 ## 2.8.6 (TBD) Summary
 ### User Facing Changes
 #### Changed
-<<<<<<< HEAD
 
 - MR#1254 Add child class of ConfigParser that allows properly named environment variables to override config file settings.
-=======
 - Restore /refdata (NB: not implemented for AWS)
->>>>>>> 8178828d
 
 ## 2.8.5 (2022-5-24) Summary
 ### User Facing Changes
