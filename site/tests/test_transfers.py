import os
import os.path
from unittest.mock import mock_open, patch

import boto3
import jaws_site
import pytest
import sqlalchemy
from deepdiff import DeepDiff
from jaws_site import transfers
from jaws_site.transfers import (
    Transfer,
    TransferDbError,
    TransferNotFoundError,
    TransferValueError,
    abs_to_rel_paths,
    get_abs_files,
    list_all_files_under_dir,
    mkdir,
    parallel_chmod,
)

from tests.conftest import (
    S3_BUCKET,
    MockSession,
    MockTransferModel,
    initTransferModel,
)


def test_mkdir(tmp_path):
    temp_dir = tmp_path / "test"
    mkdir(str(temp_dir))
    assert os.path.exists(temp_dir)


def test_constructor():
    mock_session = MockSession()
    mock_data = MockTransferModel()
    transfer = Transfer(mock_session, mock_data)
    assert transfer


def test_status():
    mock_session = MockSession()
    mock_data = MockTransferModel(status="queued")
    transfer = Transfer(mock_session, mock_data)
    assert transfer.status() == "queued"


def test_cancel(monkeypatch):
    def mock_update_status(self, new_status):
        assert type(new_status) is str
        assert new_status != self.data.status

    monkeypatch.setattr(Transfer, "update_status", mock_update_status)

    mock_session = MockSession()

    # a queued transfer may be cancelled
    mock_data = MockTransferModel(status="queued")
    transfer = Transfer(mock_session, mock_data)
    assert transfer.cancel() is True
    assert mock_session.needs_to_be_closed is False

    # a transfer that has already begun cannot be cancelled
    mock_data = MockTransferModel(status="transferring")
    transfer = Transfer(mock_session, mock_data)
    assert transfer.cancel() is False
    assert mock_session.needs_to_be_closed is False


def test_manifest():
    EXAMPLE_MANIFEST = ["file1", "file2", "file3"]
    mock_session = MockSession()
    mock_data = MockTransferModel(manifest=EXAMPLE_MANIFEST)
    transfer = Transfer(mock_session, mock_data)

    assert type(transfer.data.manifest_json) == str
    manifest = transfer.manifest()
    assert type(manifest) == list
    assert type(manifest[0]) == str


def test_transfer_files(monkeypatch):
    def mock_update_status(self, new_status, reason=None):
        assert type(new_status) is str
        assert new_status != self.data.status

    monkeypatch.setattr(Transfer, "update_status", mock_update_status)

    # these 3 mocks set a variable in the object so we can see which method was called

    def mock_s3_download(self):
        self.TRANSFER_TYPE = "s3_download"

    def mock_s3_upload(self):
        self.TRANSFER_TYPE = "s3_upload"

    def mock_local_copy(self):
        self.TRANSFER_TYPE = "local_copy"

    monkeypatch.setattr(Transfer, "s3_download", mock_s3_download)
    monkeypatch.setattr(Transfer, "s3_upload", mock_s3_upload)
    monkeypatch.setattr(Transfer, "local_copy", mock_local_copy)

    mock_session = MockSession()

    # if the src path starts with "s3://" then download from S3
    mock_data = MockTransferModel(
        status="queued",
        src_base_dir="s3://jaws-site/cromwell-executions/X/Y",
        dest_base_dir="/scratch/jaws/downloads",
    )
    transfer = Transfer(mock_session, mock_data)
    transfer.transfer_files()
    assert transfer.TRANSFER_TYPE == "s3_download"

    # if the dest path starts with "s3://" then upload to S3
    mock_data = MockTransferModel(
        status="queued",
        src_base_dir="/scratch/jaws/uploads/A/B/C",
        dest_base_dir="s3://jaws-site/uploads",
    )
    transfer = Transfer(mock_session, mock_data)
    transfer.transfer_files()
    assert transfer.TRANSFER_TYPE == "s3_upload"

    # if neither the src or dest path starts with "s3://" then rsync
    mock_data = MockTransferModel(
        status="queued",
        src_base_dir="/scratch/jaws/cromwell-executions/x",
        dest_base_dir="/scratch/jaws/downloads/x",
    )
    transfer = Transfer(mock_session, mock_data)
    transfer.transfer_files()
    assert transfer.TRANSFER_TYPE == "local_copy"


# not sure why chmod doesn't work when run via pytest!
# def test_local_copy(monkeypatch, mock_sqlalchemy_session, setup_files):
#     src, dest = setup_files
#     dest = os.path.join(dest, "subdir")
#     manifest = []
#     for i in range(100):
#         file = os.path.join(src, f"file{i}.txt")
#         manifest.append(file)
#     manifest_json = json.dumps(manifest)
#     mock_data = MockTransferModel(
#         status="queued",
#         src_base_dir=src,
#         dest_base_dir=dest,
#         manifest_json=manifest_json
#     )
#     transfer = Transfer(mock_sqlalchemy_session, mock_data)
#     transfer.local_copy()
#     for i in range(100):
#         file = os.path.join(dest, f"file{i}.txt")
#         assert os.path.isfile(file)


def test_calculate_parallelism():
    max_threads = 32
    assert 20 == transfers.calculate_parallelism(10000)
    assert 32 == transfers.calculate_parallelism(50000)
    assert max_threads == transfers.calculate_parallelism(100000)
    assert max_threads == transfers.calculate_parallelism(10000000)
    assert max_threads == transfers.calculate_parallelism(335313)


def test_parallel_copy_files_only(setup_files: list[str]) -> None:
    src_base_dir, dest_base_dir = setup_files
    open_mock = mock_open()
    manifest = ["file99.txt"]
<<<<<<< HEAD
    jaws_site.transfers.parallel_copy_files_only(manifest, src_base_dir, dest_base_dir)
    assert os.path.exists(dest_base_dir)
=======
    with patch("jaws_site.transfers.safe_copy", open_mock, create=True):
        jaws_site.transfers.parallel_copy_files_only(
            manifest, src_base_dir, dest_base_dir
        )

    open_mock.assert_called_with(
        os.path.join(src_base_dir, "file99.txt"),
        os.path.join(dest_base_dir, "file99.txt"),
    )
>>>>>>> b91b3bcd


def test_handles_nonexistent_directory(mock_sqlalchemy_session):
    mock_data = MockTransferModel(
        status="queued",
        src_base_dir="/src",
        dest_base_dir="/dst",
    )
    transfer = Transfer(mock_sqlalchemy_session, mock_data)
    result, err_msg = transfer.transfer_files()
    assert result == "failed"


# not sure why chmod doesn't work when run via pytest!
# @pytest.mark.skip(reason="this fails on mac but works on linux")
# @pytest.mark.parametrize(
#     "set_perms, expected_octal_perms", [("755", "0o755"), ("777", "0o777")]
# )
# def test_correctly_changes_permission(
#     mock_sqlalchemy_session,
#     monkeypatch,
#     set_perms,
#     config_file,
#     expected_octal_perms,
#     setup_files,
# ):
#     monkeypatch.setenv("ENV_OVERRIDE_PREFIX", "ENV__")
#     monkeypatch.setenv("ENV__SITE_file_permissions", set_perms)
#     jaws_site.config.Configuration._destructor()
#     conf = jaws_site.config.Configuration(
#         config_file, env_prefix="ENV__"
#     )  # recreate the config so we can override
#     assert conf
#
#     def get_permissions(path):
#         return oct(stat.S_IMODE(os.stat(path).st_mode))
#
#     src, dst = setup_files
#     manifest = []
#     for i in range(100):
#         manifest.append(f"file{i}.txt")
#     manifest_json = json.dumps(manifest)
#     mock_data = MockTransferModel(
#         status="queued",
#         src_base_dir=src,
#         dest_base_dir=dst,
#         manifest_json=manifest_json,
#     )
#     transfer = Transfer(mock_sqlalchemy_session, mock_data)
#     transfer.transfer_files()
#
#     for i in range(100):
#         assert (
#             get_permissions(os.path.join(dst, f"file{i}.txt")) == expected_octal_perms
#         )


def test_s3_parse_path():
    mock_session = MockSession()
    mock_data = MockTransferModel()
    transfer = Transfer(mock_session, mock_data)

    test_path = "s3://jaws-site/dev/uploads/Pfam-A.hmm"
    actual_bucket, actual_path = transfer.s3_parse_path(test_path)
    assert actual_bucket == "jaws-site"
    assert actual_path == "dev/uploads/Pfam-A.hmm"


def test_from_params(mock_sqlalchemy_session):
    mock_data = initTransferModel()
    transfer = Transfer(mock_sqlalchemy_session, mock_data)
    params = {
        "transfer_id": 99,
        "src_site_id": "NERSC",
        "dest_site_id": "AWS",
        "src_base_dir": "/global/cscratch/jaws/jaws-dev/inputs",
        "dest_base_dir": "s3://jaws-site/jaws-dev/inputs",
        "manifest": [],
    }
    transfer.from_params(mock_sqlalchemy_session, params)
    assert mock_sqlalchemy_session.data.session == {
        "add": True,
        "commit": True,
        "query": False,
        "close": False,
        "rollback": False,
    }
    mock_sqlalchemy_session.clear()

    params = {
        "transfer_id": 99,
        "src_site_id": "NERSC",
        "dest_site_id": "AWS",
        "src_base_dir": "/global/cscratch/jaws/jaws-dev/inputs",
        "dest_base_dir": "s3://jaws-site/jaws-dev/inputs",
        "manifest_json": "test",
    }
    transfer.from_params(mock_sqlalchemy_session, params)
    assert mock_sqlalchemy_session.data.session == {
        "add": True,
        "commit": True,
        "query": False,
        "close": False,
        "rollback": False,
    }
    mock_sqlalchemy_session.clear()

    # Test SQLAlchemyError
    mock_sqlalchemy_session.data.raise_exception_sqlalchemyerror = True
    with pytest.raises(TransferDbError):
        transfer.from_params(mock_sqlalchemy_session, params)
    assert mock_sqlalchemy_session.data.session["rollback"] is True
    mock_sqlalchemy_session.clear()

    params = {
        "transfer_id": "99",
        "src_base_dir": None,
        "dest_base_dir": None,
        "manifest_json": "test",
    }
    with pytest.raises(TransferValueError):
        transfer.from_params(mock_sqlalchemy_session, params)

    # Test wrong params
    params = {
        "src_base_dir": "/global/cscratch/jaws/jaws-dev/inputs",
        "dest_base_dir": "s3://jaws-site/jaws-dev/inputs",
        "manifest": [],
    }
    with pytest.raises(KeyError):
        transfer.from_params(mock_sqlalchemy_session, params)
    assert mock_sqlalchemy_session.data.session["rollback"] is True
    mock_sqlalchemy_session.clear()


def test_from_id(mock_sqlalchemy_session):
    mock_data = initTransferModel()
    transfer = Transfer(mock_sqlalchemy_session, mock_data)
    mock_sqlalchemy_session.output(
        [
            {"src_site_id": "NERSC"},
            {"src_base_dir": "/global/cscratch/jaws/jaws-dev/input"},
            {"dest_site_id": "AWS"},
            {"dest_base_dir": "s3://jaws-site/jaws-dev/inputs"},
        ]
    )
    transfer.from_id(mock_sqlalchemy_session, 99)
    assert mock_sqlalchemy_session.data.session["query"] is True
    mock_sqlalchemy_session.clear()

    # Test Exception
    mock_sqlalchemy_session.data.raise_exception = True
    transfer = Transfer(mock_sqlalchemy_session, mock_data)
    with pytest.raises(Exception):
        transfer.from_id(mock_sqlalchemy_session, 99)
    mock_sqlalchemy_session.clear()

    # Test SQLAlchemyError
    mock_sqlalchemy_session.data.raise_exception_sqlalchemyerror = True
    transfer = Transfer(mock_sqlalchemy_session, mock_data)
    with pytest.raises(TransferDbError):
        transfer.from_id(mock_sqlalchemy_session, 99)
    mock_sqlalchemy_session.clear()

    # None result from one_or_none()
    mock_sqlalchemy_session.output([])
    with pytest.raises(TransferNotFoundError):
        transfer.from_id(mock_sqlalchemy_session, 99)


def test_reason(mock_sqlalchemy_session):
    mock_data = initTransferModel()
    transfer = Transfer(mock_sqlalchemy_session, mock_data)
    ret = transfer.reason()
    assert ret == "reason"


def test_update_status(mock_sqlalchemy_session):
    mock_data = initTransferModel()
    transfer = Transfer(mock_sqlalchemy_session, mock_data)
    transfer.update_status("queued", "")
    assert mock_sqlalchemy_session.data.session["commit"] is True
    mock_sqlalchemy_session.clear()

    # Test TransferDbError
    mock_sqlalchemy_session.data.raise_exception_sqlalchemyerror = True
    transfer = Transfer(mock_sqlalchemy_session, mock_data)
    with pytest.raises(sqlalchemy.exc.SQLAlchemyError):
        transfer.update_status("queued", "")
    assert mock_sqlalchemy_session.data.session["rollback"] is True
    mock_sqlalchemy_session.clear()


def test_aws_s3_resource(s3, mock_sqlalchemy_session):
    mock_data = initTransferModel()
    transfer = Transfer(mock_sqlalchemy_session, mock_data)
    s3_resource = transfer.aws_s3_resource()
    assert s3_resource is not None


def test_get_does_not_exist(s3, mock_sqlalchemy_session, monkeypatch):
    def mock_boto3_session(self):
        raise Exception

    monkeypatch.setattr(boto3, "Session", mock_boto3_session)

    mock_data = initTransferModel()
    transfer = Transfer(mock_sqlalchemy_session, mock_data)

    with pytest.raises(Exception):
        transfer.aws_s3_resource()


class MockS3Session:
    def __init__(self):
        pass

    def resource(self, name):
        raise Exception


def test_aws_session_resource_exception(s3, mock_sqlalchemy_session, monkeypatch):
    monkeypatch.setattr(transfers.boto3, "Session", MockS3Session)

    with pytest.raises(Exception):
        mock_data = initTransferModel()
        transfer = Transfer(mock_sqlalchemy_session, mock_data)
        transfer.aws_s3_resource()


def test_aws_s3_client(s3, mock_sqlalchemy_session):
    mock_data = initTransferModel()
    transfer = Transfer(mock_sqlalchemy_session, mock_data)
    cl = transfer.aws_s3_client()
    assert cl is not None

    response = s3.list_objects_v2(Bucket=S3_BUCKET)
    assert "Contents" not in response.keys()
    assert response["ResponseMetadata"]["HTTPStatusCode"] == 200


def test_s3_file_size(s3, mock_sqlalchemy_session, monkeypatch):
    mock_data = initTransferModel()
    transfer = Transfer(mock_sqlalchemy_session, mock_data)
    transfer.s3_file_size(S3_BUCKET, "file_key")

    # Test if Contents, size=1
    class MockS3Client2:
        def __init__(self):
            pass

        def list_objects_v2(self, Bucket=None, Prefix=None):
            return {"Contents": [{"Size": 1}]}

    def mock_aws_s3_client(self):
        return MockS3Client2()

    monkeypatch.setattr(transfers.Transfer, "aws_s3_client", mock_aws_s3_client)

    transfer.s3_file_size(S3_BUCKET, "file_key")

    # Test if Contents, size>=1
    class MockS3Client3:
        def __init__(self):
            pass

        def list_objects_v2(self, Bucket=None, Prefix=None):
            return {
                "Contents": [
                    {"Size": 2, "Key": "file_key"},
                    {"Size": 3, "Key": "file_key"},
                ]
            }

    def mock_aws_s3_client(self):
        return MockS3Client3()

    monkeypatch.setattr(transfers.Transfer, "aws_s3_client", mock_aws_s3_client)

    transfer.s3_file_size(S3_BUCKET, "file_key")


def test_s3_upload(s3, mock_sqlalchemy_session, monkeypatch):
    def mock_manifest(self):
        return ["file1", "file2", "file3"]

    monkeypatch.setattr(transfers.Transfer, "manifest", mock_manifest)

    def mock_get_size(self):
        return 10

    monkeypatch.setattr(os.path, "getsize", mock_get_size)

    def mock_s3_file_size(self, s3_bucket, dest_path, aws_client):
        return 10

    monkeypatch.setattr(transfers.Transfer, "s3_file_size", mock_s3_file_size)

    mock_data = initTransferModel()
    transfer = Transfer(mock_sqlalchemy_session, mock_data)

    transfer.s3_upload()


def test_get_abs_files(setup_dir_tree):
    root = setup_dir_tree
    rel_paths = [
        "./file0.txt",
        "./a/file1.txt",
        "./a/b/file2.txt",
    ]
    expected = [
        f"{root}/file0.txt",
        f"{root}/a/file1.txt",
        f"{root}/a/b/file2.txt",
    ]
    actual = get_abs_files(root, rel_paths)
    assert bool(DeepDiff(actual, expected, ignore_order=True)) is False


def test_list_all_files_under_dir(setup_dir_tree):
    root = setup_dir_tree
    actual = list_all_files_under_dir(root)
    expected = [f"{root}/file0.txt", f"{root}/a/file1.txt", f"{root}/a/b/file2.txt"]
    assert actual == expected


def test_abs_to_rel_paths():
    root_dir = "/some/root"
    abs_paths = [
        "/some/root/file1",
        "/some/root/a/file2",
        "/some/root/a/b/file3",
    ]
    expected = ["file1", "a/file2", "a/b/file3"]
    actual = abs_to_rel_paths(root_dir, abs_paths)
    assert actual == expected


def test_parallel_chmod(setup_dir_tree):
    root = setup_dir_tree
    folders = [root, f"{root}/a", f"{root}/a/b"]
    files = [
        f"{root}/file0.txt",
        f"{root}/a/file1.txt",
        f"{root}/a/b/file2.txt",
    ]
    folder_mode_str = "0775"
    file_mode_str = "0664"
    folder_mode = int(folder_mode_str, base=8)
    file_mode = int(file_mode_str, base=8)
    parallelism = 2
    parallel_chmod(root, file_mode, folder_mode, parallelism)
    for folder in folders:
        actual = oct(os.stat(folder).st_mode)
        assert str(actual)[-4:] == folder_mode_str
    for file in files:
        actual = oct(os.stat(file).st_mode)
        assert str(actual)[-4:] == file_mode_str<|MERGE_RESOLUTION|>--- conflicted
+++ resolved
@@ -172,10 +172,6 @@
     src_base_dir, dest_base_dir = setup_files
     open_mock = mock_open()
     manifest = ["file99.txt"]
-<<<<<<< HEAD
-    jaws_site.transfers.parallel_copy_files_only(manifest, src_base_dir, dest_base_dir)
-    assert os.path.exists(dest_base_dir)
-=======
     with patch("jaws_site.transfers.safe_copy", open_mock, create=True):
         jaws_site.transfers.parallel_copy_files_only(
             manifest, src_base_dir, dest_base_dir
@@ -185,7 +181,6 @@
         os.path.join(src_base_dir, "file99.txt"),
         os.path.join(dest_base_dir, "file99.txt"),
     )
->>>>>>> b91b3bcd
 
 
 def test_handles_nonexistent_directory(mock_sqlalchemy_session):
