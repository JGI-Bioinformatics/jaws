import logging
from logging import handlers


def setup_logger(name, log_file=None, log_level="INFO"):
    """Configure logging singleton for the package.

    :param log_file: Path to log output file
    :type log_file: str
    :param log_level: Level at which to output logs
    :type log_level: str
    :return: logging object, a singleton
    :rtype: obj
    """
    valid_log_levels = ("DEBUG", "INFO", "WARNING", "ERROR", "CRITICAL")
    if log_level not in valid_log_levels:
        raise ValueError(
            f"Invalid log level: {log_level}; valid levels are {valid_log_levels}"
        )

    if log_file is None:
        log_file = f"{name}.log"
    formatter = logging.Formatter(
        fmt="%(asctime)s - %(levelname)s - %(module)s - %(message)s"
    )

    handler_stderr = logging.StreamHandler()
    handler_stderr.setFormatter(formatter)

<<<<<<< HEAD
    # Rotational log: 100MB each, total 4 log files
=======
    # Rorational log: 100MB each, total 4 log files
>>>>>>> 66aec8c1
    handler_file = handlers.RotatingFileHandler(
        log_file, maxBytes=100000000, backupCount=3
    )
    handler_file.setFormatter(formatter)

    logger = logging.getLogger(name)
    logger.setLevel(log_level)
    logger.addHandler(handler_stderr)
    logger.addHandler(handler_file)

    return logger<|MERGE_RESOLUTION|>--- conflicted
+++ resolved
@@ -27,11 +27,7 @@
     handler_stderr = logging.StreamHandler()
     handler_stderr.setFormatter(formatter)
 
-<<<<<<< HEAD
-    # Rotational log: 100MB each, total 4 log files
-=======
     # Rorational log: 100MB each, total 4 log files
->>>>>>> 66aec8c1
     handler_file = handlers.RotatingFileHandler(
         log_file, maxBytes=100000000, backupCount=3
     )
