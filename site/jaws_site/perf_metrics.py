--- conflicted
+++ resolved
@@ -75,20 +75,14 @@
             "cromwell-executions/b/bb/bbb": "task_b",
         }
         """
-<<<<<<< HEAD
         try:
             self.tasks[cromwell_id] = tasks.TaskLog(
                 self.session, cromwell_run_id=cromwell_id
             ).get_task_cromwell_dir_mapping()
-        except Exception as err:
+        except Exception:
             # if calling TaskLog throws an exception (cromwell fails to get data using cromwell_id), don't
             # update the tasks list.
             pass
-=======
-        self.tasks[cromwell_id] = tasks.TaskLog(
-            self.session, cromwell_run_id=cromwell_id
-        ).get_task_cromwell_dir_mapping()
->>>>>>> 3026465b
 
     def process_metrics(self, done_dir: str, proc_dir: str) -> None:
         """Gather all csv files in done_dir, parse and generate json docs for each entry, add docs to
@@ -144,11 +138,7 @@
                 ):
                     task_name = self.tasks[cromwell_id][cromwell_dir]
                 else:
-<<<<<<< HEAD
                     task_name = "unknown"
-=======
-                    task_name = ""
->>>>>>> 3026465b
                 doc["task_name"] = task_name
 
                 # Submit doc to RMQ to be picked up by logstash and inserted into elasticsearch
@@ -160,13 +150,8 @@
 
         # Clear cached cromwell dir to taskname mapping
         self.tasks = {}
-<<<<<<< HEAD
 
 
-=======
-
-
->>>>>>> 3026465b
 @lru_cache()
 def extract_jaws_info(working_dir):
     """
@@ -177,7 +162,6 @@
     :return: Cromwell run id in UUID format
     """
     cromwell_id = "naw"
-<<<<<<< HEAD
     try:
         regex = re.compile(r"cromwell-executions\/[^\/]+\/([^\/]+)", re.I)
         match = regex.search(working_dir)
@@ -202,30 +186,4 @@
     except Exception as e:
         logger.warn(f"Error when processing {working_dir=}, {type(e).__name__} : {e}")
 
-=======
-    try:
-        regex = re.compile(r"cromwell-executions\/[^\/]+\/([^\/]+)", re.I)
-        match = regex.search(working_dir)
-        if match:
-            cromwell_id = match.group(1)
-    except Exception as e:
-        logger.warn(f"Error when processing {working_dir=}, {type(e).__name__} : {e}")
-
-    return cromwell_id
-
-
-@lru_cache()
-def remove_beginning_path(working_dir):
-    """Get the index of the string "cromwell-executions"""
-    dir_name = "None"
-    try:
-        id_ce_dir = working_dir.find("cromwell-executions")
-        # -1 means "cromwell-executions" was not found
-        if id_ce_dir != -1:
-            # Extract from "cromwell-executions" to the end of the string
-            dir_name = working_dir[id_ce_dir:]
-    except Exception as e:
-        logger.warn(f"Error when processing {working_dir=}, {type(e).__name__} : {e}")
-
->>>>>>> 3026465b
     return dir_name