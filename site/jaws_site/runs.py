"""
JAWS Daemon process periodically checks on runs and performs actions to usher
them to the next state.
"""

import os
import logging
from datetime import datetime
from sqlalchemy.exc import IntegrityError, SQLAlchemyError
<<<<<<< HEAD
import json
from jaws_site import (
    models,
    config,
    tasks,
    runs_es,
    jaws_constants
)
=======
from jaws_site import models
from jaws_site import config
from jaws_site import tasks
>>>>>>> 9dd7e389
from jaws_site.datatransfer_protocol import (
    DataTransferError,
    SiteTransfer,
    DataTransferProtocol,
    DataTransferFactory,
)
from jaws_site.cromwell import (
    Cromwell,
    CromwellError,
    CromwellServiceError,
    CromwellRunError,
)

logger = logging.getLogger(__package__)

cromwell = Cromwell(config.conf.get("CROMWELL", "url"))


def file_size(file_path: str):
    """
    Checks if a file exists and is a file; if it does, check it's size.

    :param file_path: path to file
    :type file_path: str
    :return: Size in bytes if file exists; else None
    :rtype: int
    """
    if os.path.isfile(file_path):
        return os.path.getsize(file_path)
    else:
        return None


class RunDbError(Exception):
    pass


class RunNotFound(Exception):
    pass


class DataError(Exception):
    pass


class Run:
    """Class representing a single Run"""

    def __init__(self, session, **kwargs):
        self.session = session
        self.operations = {
            "uploading": self.check_if_upload_complete,
            "upload complete": self.submit_run,
            "submitted": self.check_run_cromwell_status,
            "queued": self.check_run_cromwell_status,
            "running": self.check_run_cromwell_status,
            "succeeded": self.transfer_results,
            "failed": self.transfer_results,
            "downloading": self.check_if_download_complete,
        }

        if "submission_id" in kwargs:
            self._insert_run(**kwargs)
        elif "run_id" in kwargs:
            self._select_run(kwargs["run_id"])
        elif "model" in kwargs:
            model = kwargs["model"]
            assert model.id is not None
            self.model = model

        self.runs_es_rpc_client = kwargs.get('runs_es_rpc_client')

    def _insert_run(self, **kwargs) -> None:
        """Insert run record into rdb"""
        try:
            self.model = models.Run(
                id=int(kwargs["run_id"]),
                user_id=kwargs["user_id"],
                email=kwargs["email"],
                submission_id=kwargs["submission_id"],
                upload_task_id=kwargs["upload_task_id"],
                output_endpoint=kwargs["output_endpoint"],
                output_dir=kwargs["output_dir"],
                status="uploading",
            )
        except SQLAlchemyError as error:
            raise (f"Error creating model for new Run {kwargs['run_id']}: {error}")
        try:
            self.session.add(self.model)
            self.session.commit()
        except SQLAlchemyError as error:
            self.session.rollback()
            raise (error)

    def _select_run(self, run_id):
        """Select run record from rdb"""
        try:
            self.model = self.session.query(models.Run).get(run_id)
        except IntegrityError as error:
            logger.warn(f"Run {run_id} not found: {error}")
            raise RunNotFound(f"Run {run_id} not found")
        except SQLAlchemyError as error:
            err_msg = f"Unable to select run, {run_id}: {error}"
            logger.error(err_msg)
            raise RunDbError(err_msg)

    @property
    def status(self) -> str:
        """Return the current state of the run."""
        return self.model.status

    def check_status(self) -> None:
        """Check the run's status, promote to next state if ready"""
        status = self.model.status
        if status in self.operations:
            return self.operations[status]()

    def cancel(self) -> None:
        """Cancel a run, instruct Cromwell to abort if required."""
        self.update_run_status("cancelled")
        if self.model.cromwell_run_id and self.model.status in [
            "submitted",
            "queued",
            "running",
        ]:
            try:
                cromwell.abort(self.model.cromwell_run_id)
            except CromwellError as error:
                logger.warn(f"Cromwell error cancelling Run {self.model.id}: {error}")
                raise

    def metadata(self) -> str:
        """
        Get metadata from Cromwell and return it, if available.
        If the run hasn't been submitted to Cromwell yet, the result shall be None.
        """
        if self.model.cromwell_run_id:
            return cromwell.get_metadata(self.model.cromwell_run_id).data
        else:
            return None

    def outputs(self) -> str:
        """
        Get outputs from Cromwell and return it, if available.
        If the run hasn't been submitted to Cromwell yet, the result shall be None.
        """
        if self.model.cromwell_run_id:
            metadata = cromwell.get_metadata(self.model.cromwell_run_id)
            return metadata.outputs(relpath=True)
        else:
            return None

    def errors(self) -> str:
        """Get errors report from Cromwell service"""
        if self.model.cromwell_run_id:
            metadata = cromwell.get_metadata(self.model.cromwell_run_id)
            return metadata.errors()
        else:
            return None

    def upload_status(self, data_transfer: DataTransferProtocol) -> str:
        try:
            status = data_transfer.transfer_status(self.model.upload_task_id)
        except DataTransferError as error:
            logger.exception(
                f"Failed to check upload {self.model.upload_task_id}: {error}"
            )
        else:
            return status

    def download_status(self, data_transfer: DataTransferProtocol) -> str:
        try:
            status = data_transfer.transfer_status(self.model.download_task_id)
        except DataTransferError as error:
            logger.exception(
                f"Failed to check download {self.model.download_task_id}: {error}"
            )
        else:
            return status

    def check_if_upload_complete(self) -> None:
        """
        If the upload is complete, update the run's status.
        """
        logger.debug(f"Run {self.model.id}: Check upload status")
        data_transfer_type = self._get_data_transfer_type()
        data_transfer = DataTransferFactory(data_transfer_type)
        status = self.upload_status(data_transfer)
        if status == SiteTransfer.status.failed:
            self.update_run_status("upload failed")
        elif status == SiteTransfer.status.inactive:
            self.update_run_status(
                "upload inactive", "The JAWS endpoint authorization has expired"
            )
        elif status == SiteTransfer.status.succeeded:
            self.update_run_status("upload complete")

    def uploads_file_path(self):
        uploads_dir = config.conf.get("SITE", "uploads_dir")
        return os.path.join(uploads_dir, self.model.user_id, self.model.submission_id)

    def get_run_input(self) -> list:
        """
        Check if the input files are valid and return a list of their file handles.
        The list contains wdl_file, json_file, and optionally zip_file.
        Raise on error.

        :return: list of [wdl,json,zip] file paths
        :rtype: list
        """
        infile_parameters = [
            ("wdl", True, False),
            ("json", True, False),
            ("zip", False, True),
            ("options.json", False, False),
        ]
        file_handles = []
        file_path = self.uploads_file_path()
        for (suffix, required, is_binary) in infile_parameters:
            a_file = f"{file_path}.{suffix}"
            a_file_size = file_size(a_file)
            if required:
                if a_file_size is None:
                    raise DataError(f"Input {suffix} file not found: {a_file}")
                elif a_file_size == 0:
                    raise DataError(f"Input {suffix} file is 0-bytes: {a_file}")
            elif a_file_size is not None and a_file_size == 0:
                raise DataError(f"Input {suffix} file is 0-bytes: {a_file}")
            a_fh = None
            filetype = "rb" if is_binary else "r"
            if a_file_size:
                try:
                    a_fh = open(a_file, filetype)
                except IOError:
                    raise
            file_handles.append(a_fh)
        return file_handles

    def submit_run(self) -> None:
        """
        Submit a run to Cromwell.
        """
        logger.debug(f"Run {self.model.id}: Submit to Cromwell")
        try:
            input_file_handles = self.get_run_input()
        except DataError as error:
            logger.error(f"Run {self.model.id}: {error}")
            self.update_run_status("submission failed", f"Bad input: {error}")
            return
        except IOError as error:
            logger.error(f"Run {self.model.id}: {error}")
            self.update_run_status("submission failed", f"IO Error: {error}")
            return

        try:
            cromwell_run_id = cromwell.submit(*input_file_handles)
        except CromwellError as error:
            logger.error(f"Run {self.model.id} submission failed: {error}")
            self.update_run_status("submission failed", f"{error}")
        else:
            self.model.cromwell_run_id = cromwell_run_id
            self.update_run_status("submitted", f"cromwell_run_id={cromwell_run_id}")

    def check_run_cromwell_status(self) -> None:
        """
        Check Cromwell for the status of the Run.
        """
        logger.debug(f"Run {self.model.id}: Check Cromwell status")
        try:
            cromwell_status = cromwell.get_status(self.model.cromwell_run_id)
        except CromwellError as error:
            logger.error(
                f"Unable to check Cromwell status of Run {self.model.id}: {error}"
            )
            raise

        # check if state has changed; allowed states and transitions for a successful run are:
        # submitted -> queued -> running -> succeeded (with no skipping of states allowed)
        # Additionally, any state can transition directly to cancelled or failed.
        logger.debug(f"Run {self.model.id}: Cromwell status is {cromwell_status}")
        if cromwell_status == "Running":
            # no skips allowed, so there may be more than one transition
            if self.model.status == "submitted":
                self.update_run_status("queued")
            elif self.model.status == "queued":
                # although Cromwell may consider a Run to be "Running", since it does not distinguish between
                # "queued" and "running", we check the task-log to see if any task is "running"; only once any
                # task is running does the Run transition to the "running" state.
                tasks_status = tasks.get_run_status(self.session, self.model.id)
                if tasks_status == "running":
                    self.update_run_status("running")
        elif cromwell_status == "Failed":
            self.update_run_status("failed")
        elif cromwell_status == "Succeeded":
            # no skips allowed, so there may be more than one transition
            if self.model.status == "submitted":
                self.update_run_status("queued")
            if self.model.status == "queued":
                self.update_run_status("running")
            self.update_run_status("succeeded")
        elif cromwell_status == "Aborted":
            self.update_run_status("cancelled")

<<<<<<< HEAD
    def publish_run_metadata(self) -> None:
        """
        Get run metadata and send to RMQ for publishing to elasticsearch.

        :return doc: dictionary containing the run metadata
        :rtype doc: dictionary
        :return rpc_response: dictionary containing the rpc response and status code
        :rtype: dictionary
        """

        logger.debug(f"Run {self.model.id}: Publish run metadata")

        # If user id for this run is in this list, skip publishing to elasticsearch
        if self.model.user_id in ['test']:
            return None, None

        if not self.runs_es_rpc_client:
            msg = f"Run {self.model.id}: Cannot publish run metadata. The runs_es_rpc_client is not defined."
            logger.error(msg)
            rpc_response = {'rpc_response': {'error': msg}, 'rpc_status': 500}
            return None, rpc_response

        try:
            es = runs_es.RunES(self.session, model=self.model)
        except runs_es.RunNotFoundError as err:
            msg = f"Run {self.model.id}: Run metadata not found: {err}"
            logger.error(msg)
            rpc_response = {'rpc_response': {'error': msg}, 'rpc_status': 500}
            return None, rpc_response

        # Create json doc of the run metadata
        doc = self.create_es_json_doc(es)

        if not doc:
            logger.debug(f"Run {self.model.id}: Empty json doc found for this run.")
            return None, None

        # Send to json doc to RMQ to be inserted to elasticsearch.
        # if doc and 'user_id' in doc and doc['user_id'] not in skip_users:
        # if doc:
        logger.debug(f"Run {self.model.id}: Sending run metadata json doc to RMQ")
        response, status_code = runs_es.send_rpc_run_metadata(self.runs_es_rpc_client, doc)
        if status_code:
            if 'error' in response and 'message' in response['error']:
                message = response['error']['message']
            else:
                message = 'Unknown RPC error.'
            logger.error(f"Run {self.model.id}: Failed to send run metadata to RMQ: {message}")

        rpc_response = {'rpc_response': response, 'rpc_status': status_code}

        return doc, rpc_response

    def create_es_json_doc(self, es: runs_es.RunES) -> dict:
        """Create a json payload containing the run metadata to be uploaded to elasticsearch."""

        run_status = self.get_run_metadata()
        if not run_status:
            return {}

        cromwell_metadata = self.metadata()
        task_summary = es.task_summary()
        task_status = es.task_status()

        doc = {
            'run_id': run_status['run_id'],
            'workflow_name': cromwell_metadata.get('workflowName', 'unknown'),
        }
        doc.update(run_status)
        doc['tasks'] = []

        for task_name in task_status:
            status_entries = {}
            status_entries['name'] = task_name
            status_entries.update(task_status[task_name])
            if task_name in task_summary:
                status_entries.update(task_summary[task_name])
            doc['tasks'].append(status_entries)

        return doc

    def get_run_metadata(self) -> dict:
        """
        Get run entry from 'runs' table.

        :return: dict containing the run entry from the runs table
        :rtype: dict
        """
        run_logs = get_run_status_logs(self.session, self.model.id)
        result = None
        for row in run_logs:
            if 'status_to' in row and row['status_to'] in ('succeeded', 'failed'):
                result = row['status_to']
                break

        metadata = {
            "run_id": self.model.id,
            "user_id": self.model.user_id,
            "email": self.model.email,
            "submitted": self.model.submitted.strftime("%Y-%m-%d %H:%M:%S"),
            "updated": self.model.updated.strftime("%Y-%m-%d %H:%M:%S"),
            "status": self.model.status,
            'status_detail': jaws_constants.task_status_msg.get(self.model.status, ""),
            "result": result,
            "site_id": config.conf.get("SITE", "id"),
        }
        return metadata

    @staticmethod
    def _cp_infile_to_outdir(
        src_root_path, src_suffix, dest_dir, dest_file, required=True
    ) -> None:
        """
        Copy an input file to the output dir.  If not required, no exception thrown if the file doesn't exist.
        :param src_root_path: dir and basename of file
        :type src_root_path: str
        :param src_suffix: suffix of the file
        :type src_suffix: str
        :param dest_dir: folder to copy to
        :type dest_dir: str
        :param dest_file: destination filename
        :type dest_file: str
        :param required: If False then don't complain if the src file doesn't exist
        :type required: bool
        :return:
        """
        src_file = f"{src_root_path}.{src_suffix}"
        dest = os.path.join(dest_dir, dest_file)
        if required or os.path.exists(src_file):
            try:
                shutil.copy(src_file, dest)
            except OSError as error:
                logger.error(f"Unable to copy {src_file}->{dest}: {error}")
                raise error

    def copy_metadata_files(self, dest_dir: str):
        """
        Copy metadata files to Run's output dir.
        Files are renamed in the process to something more sensible to user.
        """
        file_path = self.uploads_file_path()
        try:
            self._cp_infile_to_outdir(file_path, "wdl", dest_dir, "main.wdl")
            self._cp_infile_to_outdir(file_path, "json", dest_dir, "jaws.inputs.json")
            self._cp_infile_to_outdir(file_path, "orig.json", dest_dir, "inputs.json")
            self._cp_infile_to_outdir(file_path, "zip", dest_dir, "subworkflows.zip", False)
        except OSError as error:
            raise error

    def _write_outputs_json(self, metadata):
        """Write outputs.json to workflow_root dir"""
        cromwell_workflow_dir = metadata.workflow_root()
        outputs_file = os.path.join(cromwell_workflow_dir, "outputs.json")
        outputs = metadata.outputs(relpath=True)
        with open(outputs_file, "w") as fh:
            fh.write(json.dumps(outputs, sort_keys=True, indent=4))

=======
>>>>>>> 9dd7e389
    def _get_data_transfer_type(self) -> str:
        """Lookup the site id to determine what type of data transfer method needs to be used (e.g., globus, aws).

        :return: data transfer type based on site id (e.gl, 'globus_transfer', 'aws_transfer')
        :rtype: str
        """
        site_id = config.conf.get("SITE", "id")
        transfer_type = SiteTransfer.type[site_id.upper()]
        return transfer_type

    def transfer_results(self) -> None:
        """
        Send run output via data transfer
        """
        logger.debug(f"Run {self.model.id}: Download output")
        try:
            metadata = cromwell.get_metadata(self.model.cromwell_run_id)
        except CromwellServiceError as error:
            # if Cromwell service not available, do not fail run and try again later
            logger.debug(f"Cromwell service error: {error}")
            return
        except CromwellRunError as error:
            # if there's something wrong with this particular (failed) run, promote to next state
            logger.debug(f"Run {self.model.id}: {error}")
            self.update_run_status("download complete", f"Cromwell run error: {error}")
            return
        cromwell_workflow_dir = metadata.workflow_root()
        if not cromwell_workflow_dir:
            # This run failed before a folder was created; nothing to xfer
            self.update_run_status("download complete", "No run folder was created")
            return

        data_transfer_type = self._get_data_transfer_type()
        data_transfer = DataTransferFactory(data_transfer_type)
        metadata = {
            "label": f"Run {self.model.id}"
        }

        if data_transfer_type == 'globus_transfer':
            metadata['dest_endpoint'] = self.model.output_endpoint

        logger.debug(f"Transferring files using {data_transfer_type}")

        try:
            transfer_task_id = self.transfer_files(data_transfer, metadata, cromwell_workflow_dir,
                                                   self.model.output_dir)
        except DataTransferError as error:
            logger.error(f"error while submitting transfer: {error}")
            raise
        else:
            logger.debug(f"Transfer task id={transfer_task_id}")
            self.model.download_task_id = transfer_task_id
            self.update_run_status(
                "downloading", f"download_task_id={self.model.download_task_id}"
            )

    def transfer_files(self, data_transfer: DataTransferProtocol, metadata: dict, src_dir: str, dst_dir: str) -> str:
        """Transfer files using the data_transfer object (e.g., via globus or aws)."""
        return data_transfer.submit_download(metadata, src_dir, dst_dir)

    def check_if_download_complete(self) -> None:
        """
        If download is complete, change state.
        """
        logger.debug(f"Run {self.model.id}: Check download status")
        data_transfer_type = self._get_data_transfer_type()
        data_transfer = DataTransferFactory(data_transfer_type)
        status = self.download_status(data_transfer)
        if status == SiteTransfer.status.succeeded:
            self.update_run_status("download complete")
            self.publish_run_metadata()
        elif status == SiteTransfer.status.failed:
            self.update_run_status("download failed")
            self.publish_run_metadata()

    def update_run_status(self, status_to, reason=None) -> None:
        """
        Update Run's current status in 'runs' table and insert entry into 'run_logs' table.
        """
        status_from = self.model.status
        logger.info(f"Run {self.model.id}: now {status_to}")
        timestamp = datetime.utcnow()
        self._update_run_status(status_to, timestamp)
        self._insert_run_log(status_from, status_to, timestamp, reason)

    def _update_run_status(self, new_status, timestamp) -> None:
        """
        Update Run's current status in 'runs' table
        """
        try:
            self.model.status = new_status
            self.model.updated = timestamp
            self.session.commit()
        except SQLAlchemyError as error:
            self.session.rollback()
            logger.exception(f"Unable to update Run {self.model.id}: {error}")
            raise

    def _insert_run_log(self, status_from, status_to, timestamp, reason) -> None:
        """
        Save record of state transition in 'run_logs' table
        """
        try:
            log_entry = models.Run_Log(
                run_id=self.model.id,
                status_from=status_from,
                status_to=status_to,
                timestamp=timestamp,
                reason=reason,
            )
            self.session.add(log_entry)
            self.session.commit()
        except SQLAlchemyError as error:
            self.session.rollback()
            logger.exception(
                f"Failed to insert log for Run {self.model.id} ({status_to}): {error}"
            )
            raise


def check_active_runs(session, runs_es_rpc_client) -> None:
    """
    Get active runs from db and have each check and update their status.
    """
    rows = _select_active_runs(session)
    for model in rows:
        run = Run(session, model=model, runs_es_rpc_client=runs_es_rpc_client)
        run.check_status()


def _select_active_runs(session) -> list:
    """
    Select runs in particular states from db.
    """
    active_states = [
        "uploading",
        "upload complete",
        "submitted",
        "queued",
        "running",
        "succeeded",
        "failed",
        "downloading",
    ]
    try:
        rows = (
            session.query(models.Run).filter(models.Run.status.in_(active_states)).all()
        )
    except SQLAlchemyError as error:
        logger.warning(f"Failed to select active runs from db: {error}", exc_info=True)
        return []
    return rows


def send_run_status_logs(session, central_rpc_client) -> None:
    """Send run logs to Central"""

    # get updates from datbase
    try:
        query = (
            session.query(models.Run_Log).filter(models.Run_Log.sent.is_(False)).all()
        )
    except SQLAlchemyError as error:
        logger.exception(f"Unable to select from run_logs: {error}")
        return
    num_logs = len(query)
    if not num_logs:
        return
    logger.debug(f"Sending {num_logs} run logs")

    for log in query:
        data = {
            "site_id": config.conf.get("SITE", "id"),
            "run_id": log.run_id,
            "status_from": log.status_from,
            "status_to": log.status_to,
            "timestamp": log.timestamp.strftime("%Y-%m-%d %H:%M:%S"),
            "reason": log.reason,
        }
        # add special fields
        if log.status_to == "submitted":
            run = session.query(models.Run).get(log.run_id)
            data["cromwell_run_id"] = run.cromwell_run_id
        elif log.status_to == "downloading":
            run = session.query(models.Run).get(log.run_id)
            data["download_task_id"] = run.download_task_id
        try:
            response = central_rpc_client.request("update_run_logs", data)
        except Exception as error:
            logger.exception(f"RPC update_run_logs error: {error}")
            continue
        if "error" in response:
            logger.info(f"RPC update_run_status failed: {response['error']['message']}")
            continue
        log.sent = True
        try:
            session.commit()
        except Exception as error:
            session.rollback()
            logger.exception(f"Error updating run_logs as sent: {error}")


def get_run_status_logs(session, run_id) -> None:
    """Get run logs for a given run."""

    # get updates from datbase
    try:
        query = session.query(models.Run_Log) \
            .filter(models.Run_Log.run_id == run_id) \
            .all()
    except SQLAlchemyError as error:
        logger.exception(f"Unable to select from run_logs: {error}")
        return

    datas = []
    for log in query:
        data = {
            "site_id": config.conf.get("SITE", "id"),
            "run_id": log.run_id,
            "status_from": log.status_from,
            "status_to": log.status_to,
            "timestamp": log.timestamp.strftime("%Y-%m-%d %H:%M:%S"),
            "reason": log.reason,
        }
        datas.append(data)
    return datas<|MERGE_RESOLUTION|>--- conflicted
+++ resolved
@@ -7,8 +7,6 @@
 import logging
 from datetime import datetime
 from sqlalchemy.exc import IntegrityError, SQLAlchemyError
-<<<<<<< HEAD
-import json
 from jaws_site import (
     models,
     config,
@@ -16,11 +14,6 @@
     runs_es,
     jaws_constants
 )
-=======
-from jaws_site import models
-from jaws_site import config
-from jaws_site import tasks
->>>>>>> 9dd7e389
 from jaws_site.datatransfer_protocol import (
     DataTransferError,
     SiteTransfer,
@@ -324,7 +317,6 @@
         elif cromwell_status == "Aborted":
             self.update_run_status("cancelled")
 
-<<<<<<< HEAD
     def publish_run_metadata(self) -> None:
         """
         Get run metadata and send to RMQ for publishing to elasticsearch.
@@ -433,57 +425,6 @@
         }
         return metadata
 
-    @staticmethod
-    def _cp_infile_to_outdir(
-        src_root_path, src_suffix, dest_dir, dest_file, required=True
-    ) -> None:
-        """
-        Copy an input file to the output dir.  If not required, no exception thrown if the file doesn't exist.
-        :param src_root_path: dir and basename of file
-        :type src_root_path: str
-        :param src_suffix: suffix of the file
-        :type src_suffix: str
-        :param dest_dir: folder to copy to
-        :type dest_dir: str
-        :param dest_file: destination filename
-        :type dest_file: str
-        :param required: If False then don't complain if the src file doesn't exist
-        :type required: bool
-        :return:
-        """
-        src_file = f"{src_root_path}.{src_suffix}"
-        dest = os.path.join(dest_dir, dest_file)
-        if required or os.path.exists(src_file):
-            try:
-                shutil.copy(src_file, dest)
-            except OSError as error:
-                logger.error(f"Unable to copy {src_file}->{dest}: {error}")
-                raise error
-
-    def copy_metadata_files(self, dest_dir: str):
-        """
-        Copy metadata files to Run's output dir.
-        Files are renamed in the process to something more sensible to user.
-        """
-        file_path = self.uploads_file_path()
-        try:
-            self._cp_infile_to_outdir(file_path, "wdl", dest_dir, "main.wdl")
-            self._cp_infile_to_outdir(file_path, "json", dest_dir, "jaws.inputs.json")
-            self._cp_infile_to_outdir(file_path, "orig.json", dest_dir, "inputs.json")
-            self._cp_infile_to_outdir(file_path, "zip", dest_dir, "subworkflows.zip", False)
-        except OSError as error:
-            raise error
-
-    def _write_outputs_json(self, metadata):
-        """Write outputs.json to workflow_root dir"""
-        cromwell_workflow_dir = metadata.workflow_root()
-        outputs_file = os.path.join(cromwell_workflow_dir, "outputs.json")
-        outputs = metadata.outputs(relpath=True)
-        with open(outputs_file, "w") as fh:
-            fh.write(json.dumps(outputs, sort_keys=True, indent=4))
-
-=======
->>>>>>> 9dd7e389
     def _get_data_transfer_type(self) -> str:
         """Lookup the site id to determine what type of data transfer method needs to be used (e.g., globus, aws).
 
