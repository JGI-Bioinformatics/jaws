"""
Cromwell class provides object-oriented API to Cromwell REST server.

NOTE: This class employs the verbiage employed by Cromwell, which may differ slightly from that used
elsewhere in JAWS, as clarified below:

- Cromwell "workflow": the execution of a "Workflow Specification" on a particular set of input.
  - "Workflow Specification" is colloquially referred to as a "WDL file" or "widdle"
  - a Cromwell "Workflow Specification" is called a "Workflow" in JAWS
  - a Cromwell "Workflow" is referred to as a "Run" in JAWS
  - the JAWS "cromwell_run_id" is equivalent to the Cromwell "workflow_id"

- Cromwell "task": a specific step in a Workflow Specification
  - same in JAWS, which uses the variable "cromwell_task_name" for Cromwell's "task_name"
  - JAWS cromwell_task name has expanded format: "<WDL_name>.<task_name>"; if the task is a scatter then
    the format is "<WDL_name>.<task_name>[shard_index]"

- Cromwell "call": An execution of a task
  - a Task may be atempted more than once, each with a unique "attempt" (int) and "job_id"

- Cromwell "job": the execution of a Task on the backend
  - the "job_id" is assigned by the backend; e.g. local (pid), SLURM (slurm job_id), etc.
  - same in JAWS, which uses "backend_job_id" to refer to Cromwell's "job_id"
"""


import requests
import logging
import os
import glob
import json
import io
from datetime import datetime, timezone
from dateutil import parser
from collections import deque
import boto3
import botocore


logger = logging.getLogger(__package__)

aws_access_key_id = os.environ.get("AWS_ACCESS_KEY_ID", None)
aws_secret_access_key = os.environ.get("AWS_SECRET_ACCESS_KEY", None)
aws_region_name = os.environ.get("AWS_REGION_NAME", None)


def s3_parse_uri(full_uri):
    """
    Extract the bucket name and object key from full URI
    :param full_uri: String containing bucket and obj key, starting with "s3://"
    :ptype full_uri: str
    :return: s3 bucket name, object key
    :rtype: list
    """
    full_uri = full_uri.replace("s3://", "", 1)
    folders = full_uri.split("/")
    s3_bucket = folders.pop(0)
    obj_key = "/".join(folders)
    return s3_bucket, obj_key


def _read_file_s3(path, **kwargs):
    """
    Read the contents of a file from S3 and return it's contents.
    """
    s3_bucket, src_path = s3_parse_uri(path)
    aws_session = boto3.Session(
        aws_access_key_id=aws_access_key_id,
        aws_secret_access_key=aws_secret_access_key,
        region_name=aws_region_name,
    )
    s3_resource = aws_session.resource("s3")
    bucket_obj = s3_resource.Bucket(s3_bucket)
    fh = io.BytesIO()
    try:
        bucket_obj.download_fileobj(src_path, fh)
    except botocore.exceptions.ClientError as error:
        raise IOError(f"File obj not found, {src_path}: {error}")
    except Exception as error:
        raise IOError(error)
    fh.seek(0)
    data = fh.read()
    fh.close()
    contents = data.decode("utf-8")
    return contents


def _read_file_nfs(path: str):
    """
    :param path: Path to file on NFS
    :ptype path: str
    :return: contents of file
    :rtype: str
    """
    if not os.path.isfile(path):
        raise IOError(f"File not found: {path}")
    contents = None
    try:
        with open(path, "r") as file:
            contents = file.read()
    except Exception as error:
        raise (f"Error reading file, {path}: {error}")
    return contents


def _read_file(path: str, **kwargs):
    """
    Read file from NFS or S3 and return contents.
    :param path: Path to file (may be s3 item)
    :ptype path: str
    :return: contents of file
    :rtype: str
    """
    if path.startswith("s3://"):
        return _read_file_s3(path, **kwargs)
    else:
        return _read_file_nfs(path)


def sort_table(table: list, index: int):
    """Sort table by specified column value.
    :param table: table to sort
    :ptype table: list
    :param index: column index to sort by
    :ptype index: int
    :return: sorted table
    :rtype: list
    """
    table.sort(key=lambda x: x[index])
    return table


def sort_table_dict(table: list, key: str):
    """Sort table by specified column value.
    :param table: table to sort
    :ptype table: list
    :param key: column key to sort by
    :ptype key: str
    :return: sorted table
    :rtype: list
    """
    table.sort(key=lambda x: x[key])
    return table


class CallError(Exception):
    pass


class Call:
    def __init__(self, data, task_name: str):
        """
        :param data: This is the original call record from the cromwell metadata
        :ptype data: dict
        """
        if "subWorkflowMetadata" in data:
            raise CallError(f"Task {task_name} is a subworkflow, not a Call object")
        self.data = data
        self.attempt = data.get("attempt", None)
        self.shard_index = data.get("shardIndex", -1)
        if self.shard_index > -1:
            self.name = f"{task_name}[{self.shard_index}]"
        else:
            self.name = task_name
        self.execution_status = data.get("executionStatus", None)
        self.result = None
        self.cached = False
        self.return_code = data.get("returnCode", None)
        self.start = parser.parse(data["start"]).strftime("%Y-%m-%d %H:%M:%S")
        self.end = None
        if "end" in data:
            self.end = parser.parse(data["end"]).strftime("%Y-%m-%d %H:%M:%S")
        self.stdout = self.data.get("stdout", None)
        self.stderr = self.data.get("stderr", None)
        self.call_root = self.data.get("callRoot", None)
        self.execution_dir = None
        self.job_id = self.data.get("jobId", None)
        self.requested_time = None
        self.requested_memory = None
        self.requested_cpu = None
        self.failure_message = None

        if self.execution_status == "Failure":
            self.result == "failed"
        elif self.execution_status == "Done":
            self.result == "succeeded"

        if "runtimeAttributes" in self.data:
            self.requested_time = self.data["runtimeAttributes"].get("time", None)
            self.requested_memory = self.data["runtimeAttributes"].get("memory", None)
            self.requested_cpu = self.data["runtimeAttributes"].get("cpu", None)

        if "failures" in self.data:
            # save last failure message only
            for failure in self.data["failures"]:
                self.failure_message = failure["message"]

        self.queue_start = None
        self.run_start = None
        self.run_end = None
        self.queue_duration = None
        self.run_duration = None
        self.dir = None

        if "callCaching" in self.data and "hit" in self.data["callCaching"]:
            self.cached = self.data["callCaching"]["hit"]

        # get queued, running, and completed times as well as durations
        if "executionEvents" in self.data:
            for event in self.data["executionEvents"]:
                if event["description"] == "RequestingExecutionToken":
                    self.queue_start = parser.parse(event["startTime"]).strftime(
                        "%Y-%m-%d %H:%M:%S"
                    )
                elif event["description"] == "RunningJob":
                    self.run_start = parser.parse(event["startTime"]).strftime(
                        "%Y-%m-%d %H:%M:%S"
                    )
                elif event["description"] == "CallCacheReading":
                    self.run_start = parser.parse(event["startTime"]).strftime(
                        "%Y-%m-%d %H:%M:%S"
                    )
                elif event["description"] == "UpdatingJobStore":
                    self.run_end = parser.parse(event["startTime"]).strftime(
                        "%Y-%m-%d %H:%M:%S"
                    )
        if self.queue_start is None:
            self.queue_start = self.start
        if self.queue_start is not None and self.run_start is not None:
            delta = parser.parse(self.run_start) - parser.parse(self.queue_start)
            self.queue_duration = str(delta)
        if self.run_start is not None and self.run_end is not None:
            delta = parser.parse(self.run_end) - parser.parse(self.run_start)
            self.run_duration = str(delta)

    def _get_file_path(self, file_id, relpath=False):
        """
        Return the path to the specified output file, optionally replacing part of the path.
        :param file_id: either "stdout" or "stderr"
        :type file_id: str
        :param relpath: If true then make path relative to callRoot; fullpath by default
        :type relpath: bool
        :param dest: Destination root dir
        :return: Path to specified file
        :rtype: str
        """
        if file_id not in ("stdout", "stderr"):
            raise TaskError(
                f"Invalid file id, {file_id}; allowed values: stdout, stderr"
            )
        path = self.data.get(file_id)
        if relpath:
            if self.call_root is None:
                raise TaskError(
                    f"Cannot return relpath as callRoot is not defined for task {self.name}"
                )
            path = os.path.relpath(self.call_root, path)
        return path

    def stdout(self, relpath=False):
        """
        Return the path to the standard output file, optionally replacing part of the path.
        :param relpath: If true then make path relative to callRoot; fullpath by default
        :type relpath: bool
        :param dest: Destination root dir
        :return: Path to stdout file
        :rtype: str
        """
        return self._get_file_path("stdout", relpath)

    def stderr(self, relpath=False):
        """
        Return the path to the standard err file, optionally replacing part of the path.
        :param relpath: If true then make path relative to callRoot; fullpath by default
        :type relpath: bool
        :return: Path to stdout file
        :rtype: str
        """
        return self._get_file_path("stderr", relpath)

    def summary(self, **kwargs):
        """
        :return: Select fields
        :rtype: dict
        """
        real_time = True
        if "real_time" in kwargs and kwargs["real_time"] is False:
            real_time = False
        if real_time is True and self.execution_status == "Running":
            self.set_real_time_status()
        record = {
            "name": self.name,
            "shard_index": self.shard_index,
            "attempt": self.attempt,
            "cached": self.cached,
            "job_id": self.job_id,
            "execution_status": self.execution_status,
            "result": self.result,
            "failure_message": self.failure_message,
            "queue_start": self.queue_start,
            "run_start": self.run_start,
            "run_end": self.run_end,
            "queue_duration": self.queue_duration,
            "run_duration": self.run_duration,
            "call_root": self.call_root,
            "requested_time": self.requested_time,
            "requested_cpu": self.requested_cpu,
            "requested_memory": self.requested_memory,
        }
        return record

    def error(self):
        """
        Errors report, if failed (else None).
        :return: errors report
        :rtype: dict
        """
        if self.execution_status != "Failed":
            return None
        result = {
            "attempt": self.attempt,
            "shardIndex": self.shard_index,
        }
        if "failures" in self.data:
            result["failures"] = self.data["failures"]
        if "jobId" in self.data:
            result["jobId"] = self.data["jobId"]
        if "returnCode" in self.data:
            result["returnCode"] = self.data["returnCode"]
        if "runtimeAttributes" in self.data:
            result["runtimeAttributes"] = self.data["runtimeAttributes"]
        if "stderr" in self.data:
            # include *contents* of stderr files, instead of file paths
            stderr_file = self.data["stderr"]
            try:
                stderr_contents = _read_file(stderr_file)
            except Exception:  # noqa
                # stderr file doesn't always exist (e.g. fails in submit step)
                result["stderrContents"] = f"File not found: {stderr_file}"
            else:
                result["stderrContents"] = stderr_contents
            stderr_submit_file = f"{stderr_file}.submit"
            try:
                stderr_submit_contents = _read_file(stderr_submit_file)
            except Exception:  # noqa
                # stderrSubmit file doesn't always exist (not used on AWS)
                result["stderrSubmitContents"] = None
            else:
                result["stderrSubmitContents"] = stderr_submit_contents
        if "stdout" in self.data:
            # include *contents* of stdout file, instead of file path
            stdout_file = self.data["stdout"]
            try:
                stdoutContents = _read_file(stdout_file)
            except Exception:  # noqa
                result["stdoutContents"] = f"File not found: {stdout_file}"
            else:
                result["stdoutContents"] = stdoutContents
            stdout_submit_file = f"{stdout_file}.submit"
            try:
                stdout_submit_contents = _read_file(stdout_submit_file)
            except Exception:  # noqa
                # stdoutSubmit file doesn't always exist (not used on AWS)
                result["stdoutSubmitContents"] = None
            else:
                result["stdoutSubmitContents"] = stdout_submit_contents
        if "callRoot" in self.data:
            # check for existence of any task-specific *.log files.
            # callRoot is not specified for AWS/S3 files, so it works only for NFS paths.
            log_files = glob.glob(f"{self.data['callRoot']}/execution/*.log")
            for log_file_path in log_files:
                log_file_name = os.path.basename(log_file_path)
                try:
                    log_file_contents = _read_file(log_file_path)
                except Exception:  # noqa
                    result[log_file_name] = None
                else:
                    result[log_file_name] = log_file_contents
        return result

    def running(self):
        """
        Call report, if "Running" (else None).
        :return: running report
        :rtype: dict
        """
        if self.execution_status != "Running":
            return None
        result = {
            "attempt": self.attempt,
            "shardIndex": self.shard_index,
        }
        if "failures" in self.data:
            result["failures"] = self.data["failures"]
        if "jobId" in self.data:
            result["jobId"] = self.data["jobId"]
        if "returnCode" in self.data:
            result["returnCode"] = self.data["returnCode"]
        if "runtimeAttributes" in self.data:
            result["runtimeAttributes"] = self.data["runtimeAttributes"]
        if "stderr" in self.data:
            # include *contents* of stderr files, instead of file paths
            stderr_file = self.data["stderr"]
            try:
                stderr_contents = _read_file(stderr_file)
            except Exception:  # noqa
                # stderr file doesn't always exist (e.g. fails in submit step)
                result["stderrContents"] = f"File not found: {stderr_file}"
            else:
                result["stderrContents"] = stderr_contents
            stderr_submit_file = f"{stderr_file}.submit"
            try:
                stderr_submit_contents = _read_file(stderr_submit_file)
            except Exception:  # noqa
                # stderrSubmit file doesn't always exist (not used on AWS)
                result["stderrSubmitContents"] = None
            else:
                result["stderrSubmitContents"] = stderr_submit_contents
        if "stdout" in self.data:
            # include *contents* of stdout file, instead of file path
            stdout_file = self.data["stdout"]
            try:
                stdoutContents = _read_file(stdout_file)
            except Exception:  # noqa
                result["stdoutContents"] = f"File not found: {stdout_file}"
            else:
                result["stdoutContents"] = stdoutContents
            stdout_submit_file = f"{stdout_file}.submit"
            try:
                stdout_submit_contents = _read_file(stdout_submit_file)
            except Exception:  # noqa
                # stdoutSubmit file doesn't always exist (not used on AWS)
                result["stdoutSubmitContents"] = None
            else:
                result["stdoutSubmitContents"] = stdout_submit_contents
        if "callRoot" in self.data:
            stderr_submit_file = f"{self.data['callRoot']}/execution/stderr.submit"
            try:
                stderrSubmitContents = _read_file(stderr_submit_file)
            except Exception:  # noqa
                # submit stderr file doesn't always exist (e.g. never for AWS)
                result["stderrSubmitContents"] = None
            else:
                result["stderrSubmitContents"] = stderrSubmitContents
        if "callRoot" in self.data:
            # check for existence of any task-specific *.log files.
            # callRoot is not specified for AWS/S3 files, so it works only for NFS paths.
            log_files = glob.glob(f"{self.data['callRoot']}/execution/*.log")
            for log_file_path in log_files:
                log_file_name = os.path.basename(log_file_path)
                try:
                    log_file_contents = _read_file(log_file_path)
                except Exception:  # noqa
                    result[log_file_name] = None
                else:
                    result[log_file_name] = log_file_contents
        return result

    def set_real_time_status(self) -> None:
        """
        Distinguish between "Queued" and "Running" states.
        Check the stderr mtime to see when the task started running.
        This is necessary because the executionEvents are not populated until the
        task completes execution.
        This is only used by the summary() method because a) we usually don't need
        real-time data and b) accessing the file system could be unnecessarily slow.
        """
        if self.execution_status != "Running":
            pass
        elif self.stderr is None or self.queue_start is None:
            self.execution_status = "Queued"
        elif self.stderr.startswith("s3://"):
            # we don't have access to the EBS volume; stderr will not be copied to S3 until after the
            # task completes
            pass
        else:
            try:
                stderr_mtime = os.path.getmtime(self.stderr)
            except Exception:  # noqa
                self.execution_status = "Queued"
            else:
                # task is actually "Running" so calculate the queue-wait duration
                self.run_start = datetime.fromtimestamp(
                    stderr_mtime, tz=timezone.utc
                ).strftime("%Y-%m-%d %H:%M:%S")
                delta = parser.parse(self.run_start) - parser.parse(self.queue_start)
                self.queue_duration = str(delta)


class TaskError(Exception):
    pass


class Task:
    """
    A Task may have multiple calls, corresponding to multiple attempts and/or shards.
    If a Task is a subworkflow, it's Call object will contain a Metadata object.
    """

    def __init__(self, name, data):
        """
        Initialize a Task object, which may contain multiple shards or a subworkflow.

        :param name: Task name
        :type name: str
        :param data: Cromwell's "calls" for a task; this always remains unchanged.
        :type data: list
        """
        self.name = name
        self.data = data
        self.calls = {}
        self.subworkflows = {}
        for call_data in data:
            # shardIndex is "-1" for regular (not scattered) tasks
            shard_index = int(call_data["shardIndex"])
            # in general, there is only 1 attempt
            attempt = int(call_data["attempt"])

            if "subWorkflowMetadata" in call_data:
                sub_data = call_data["subWorkflowMetadata"]
                if shard_index not in self.subworkflows:
                    self.subworkflows[shard_index] = {}
                self.subworkflows[shard_index][attempt] = Metadata(sub_data)
            else:
                if shard_index not in self.calls:
                    self.calls[shard_index] = {}
                self.calls[shard_index][attempt] = Call(call_data, self.name)

    def errors(self):
        """
        Return user friendly errors report for this task/subworkflow.
        The contents of the stderr, stderr.submit files are also added for convenience.
        :return: Errors report
        :rtype: dict
        """
        all_errors = []
        for shard_index in self.calls.keys():
            for attempt in self.calls[shard_index].keys():
                call = self.calls[shard_index][attempt]
                call_error = call.error()
                if call_error is not None:
                    all_errors.append(call_error)
        for shard_index in self.subworkflows.keys():
            for attempt in self.subworkflows[shard_index].keys():
                sub_meta = self.subworkflows[shard_index][attempt]
                sub_errors = {
                    "shardIndex": shard_index,
                    "attempt": attempt,
                    "subWorkflowMetadata": sub_meta.errors(),
                }
                all_errors.append(sub_errors)
        return all_errors

    def running(self):
        """
        Return report for this task/subworkflow for running tasks only.
        The contents of the stderr, stderr.submit files are also added for convenience.
        :return: Running tasks report
        :rtype: dict
        """
        all_running = []
        for shard_index in self.calls.keys():
            for attempt in self.calls[shard_index].keys():
                call = self.calls[shard_index][attempt]
                call_running = call.running()
                if call_running is not None:
                    all_running.append(call_running)
        for shard_index in self.subworkflows.keys():
            for attempt in self.subworkflows[shard_index].keys():
                sub_meta = self.subworkflows[shard_index][attempt]
                sub_running = {
                    "shardIndex": shard_index,
                    "attempt": attempt,
                    "subWorkflowMetadata": sub_meta.running(),
                }
                all_running.append(sub_running)
        return all_running

    def summary(self, **kwargs):
        """
        Generally, there is only one attempt.  The only exception is when the resubmit with more memory
        feature of Cromwell is turned on, but it's only available with "gcs" backend as of 5/25/2022.
        For simplicity, we use only the last attempt by default.
        """
        real_time = True
        if "real_time" in kwargs and kwargs["real_time"] is False:
            real_time = False
        last_attempts = False
        if "last_attempts" in kwargs and kwargs["last_attempts"] is True:
            last_attempts = True
        if last_attempts is True:
            return self.summary_last_attempts(real_time)
        else:
            return self.summary_all_attempts(real_time)

    def summary_all_attempts(self, real_time):
        result = []
        for shard_index in self.calls.keys():
            for attempt in self.calls[shard_index].keys():
                call = self.calls[shard_index][attempt]
                result.append(call.summary(real_time=real_time))
        for shard_index in self.subworkflows.keys():
            for attempt in self.subworkflows[shard_index].keys():
                sub_meta = self.subworkflows[shard_index][attempt]
                for item in sub_meta.task_summary(real_time=real_time):
                    renamed_item = item
                    name = item["name"]
                    renamed_item["name"] = f"{self.name}:{name}"
                    result.append(renamed_item)
        return result

    def summary_last_attempts(self, real_time):
        result = []
        for shard_index in self.calls.keys():
            attempts = sorted(self.calls[shard_index].keys())
            attempt = attempts[-1]
            call = self.calls[shard_index][attempt]
            result.append(call.summary(real_time=real_time))
        for shard_index in self.subworkflows.keys():
            attempts = sorted(self.subworkflows[shard_index].keys())
            attempt = attempts[-1]
            sub_meta = self.subworkflows[shard_index][attempt]
            for item in sub_meta.task_summary(real_time=real_time):
                renamed_item = item
                name = item["name"]
                renamed_item["name"] = f"{self.name}:{name}"
                result.append(renamed_item)
        return result


class CromwellError(Exception):
    """Base class for all Cromwell exceptions."""

    pass


class CromwellServiceError(CromwellError):
    """Base class for all Cromwell service errors; such errors do not indicate a problem with the run"""

    pass


class CromwellServiceConnectionError(CromwellServiceError):
    """Cromwell is not responding"""

    pass


class CromwellRunError(CromwellError):
    """Base class for all errors that are specific to a run."""

    pass


class CromwellRunNotFoundError(CromwellRunError):
    """The specified run does not exist"""

    pass


class Metadata:
    """
    An object that represents the Cromwell Run metadata record.
    A Metadata object has many Tasks.
    """

    # Commonly used params:
    # "actualWorkflowLanguage" =>  str
    # "actualWorkflowLanguageVersion" =>  str
    # "calls" =>  dict
    # "end" =>  datetime
    # "id" =>  str
    # "inputs" =>  dict
    # "labels" =>  dict
    # "outputs" =>  dict
    # "parentWorkflowId" =>  str (iff subworkflow)
    # "rootWorkflowId" =>  str (iff subworkflow)
    # "start" =>  datetime
    # "status" =>  str
    # "submission" =>  datetime
    # "submittedFiles" =>  dict
    # "workflowName" =>  str
    # "workflowProcessingEvents" =>  list
    # "workflowRoot" =>  str (path)

    def __init__(self, data):
        """
        Initialize Metadata object by retrieving metadata from Cromwell,
        including subworkflows, and initialize Task objects.
        :param workflow_id: Cromwell's UUID for the workflow (AKA run)
        :type workflow_id: str
        :param data: cromwell metadata JSON record
        :type dict:
        """
        logger = logging.getLogger(__package__)
        self.data = data
        self.workflow_id = data["id"]
        self.tasks = {}  # Task objects
        if "calls" in self.data:
            calls = self.data["calls"]
            for task_name, task_data in calls.items():
                logger.debug(f"Workflow {self.workflow_id}: Init task {task_name}")
                self.tasks[task_name] = Task(task_name, task_data)

    def get(self, param, default=None):
        """
        Get a section of the document.
        :param param: key of parameter to get
        :type param: str
        :param default: Default value if param undefined
        """
        return self.data.get(param, default)

    def workflow_name(self):
        return self.get("workflowName", "unknown")

    def workflow_root(self, **kwargs):
        """
        Return the base location for the Run.
        Note that workflowRoot is only defined when using NFS;
        for S3 we must infer from an output file.
        """
        workflow_root = self.get("workflowRoot", None)
        if workflow_root:
            return workflow_root

        # AWS runs don't have workflowRoot defined, so construct path
        workflow_name = self.get("workflowName", None)
        workflow_id = self.get("id", None)
        if "executions_dir" in kwargs:
            executions_dir = kwargs["executions_dir"]
            workflow_root = f"{executions_dir}/{workflow_name}/{workflow_id}"
            return workflow_root

        # for AWS, if executions dir was not provided, try to infer from an outfile
        outputs = self.get("outputs", {})
        an_outfile = None
        for key, value in outputs.items():
            if value is None:
                # skip if null (i.e. optional output was not produced)
                pass
            elif type(value) is list:
                # a sharded task may produce a list of outputs, one per shard
                for item in value:
                    if (
                        type(item) is str
                        and item is not None
                        and self.workflow_id in item
                    ):
                        an_outfile = item
                        break
            elif value is not None and type(value) is str and self.workflow_id in value:
                # a typical task produces outputs which may be a file path
                an_outfile = value
                break
        if an_outfile is not None:
            (root, partial_path) = an_outfile.split(self.workflow_id)
            workflow_root = os.path.join(root, self.workflow_id)
            return workflow_root

        # for AWS, if the run doesn't have an outfile, return path relative to cromwell-execution dir
        workflow_root = f"{workflow_name}/{workflow_id}"
        return workflow_root

    def filtered_failures(self):
        """
        Filter failures with message "Workflow failed", as those failures are duplicated in the Tasks.
        :return: list of failures
        :rtype: list
        """
        failures = self.get("failures", [])
        filtered_failures = []
        for failure in failures:
            if failure["message"].lower() != "workflow failed":
                filtered_failures.append(failure)
        return filtered_failures

    def errors(self):
        """
        Return JSON errors report.
        """
        filtered_metadata = {}
        calls = {}
        for task_name, task in self.tasks.items():
            task_errors = task.errors()
            if len(task_errors):
                calls[task_name] = task_errors
        if len(calls):
            filtered_metadata["calls"] = calls
        other_failures = self.filtered_failures()
        if len(other_failures):
            filtered_metadata["failures"] = other_failures
        return filtered_metadata

    def running(self):
        """
        Return expanded metadata report for "Running" tasks only.
        """
        filtered_metadata = {}
        calls = {}
        for task_name, task in self.tasks.items():
            task_running = task.running()
            if len(task_running):
                calls[task_name] = task_running
        if len(calls):
            filtered_metadata["calls"] = calls
        return filtered_metadata

    def task_summary(self, **kwargs):
        """
        Return list of all tasks, including any subworkflows.
        :param real_time: Check file system to distinguish between Queued and Running states
        :ptype real_time: bool
        :return: List of task information dictionaries
        :rtype: list
        """
        summary = []
        for task_name, task in self.tasks.items():
            for item in task.summary(**kwargs):
                summary.append(item)
        return sort_table_dict(summary, "queue_start")

    def task_log(self, **kwargs):
        """
        Return select task summary fields in table format.
        :param real_time: Check file system to distinguish between Queued and Running states
        :ptype real_time: bool
        :return: Table of tasks
        :rtype: list
        """
        table = []
        for info in self.task_summary(**kwargs):
            name = info["name"]
            row = [
                name,
                info["cached"],
                info["execution_status"],
                info["queue_start"],
                info["run_start"],
                info["run_end"],
                info["queue_duration"],
                info["run_duration"],
            ]
            table.append(row)
        return sort_table(table, 3)

    def started_running(self):
        """
        :return: True if any task actually started running; false otherwise.
        :rtype: bool
        """
        for info in self.task_summary(real_time=True):
            if info["run_start"] is not None:
                return True
        return False

    def job_summary(self, **kwargs) -> dict:
        """
        :return: task name for each job id
        :rtype: dict
        """
        job_ids = {}
        for task in self.task_summary(real_time=False):
            if "job_id" in task:
                job_id = str(task["job_id"])
                job_ids[job_id] = task.get("name", "unknown")
        return job_ids

    def outputs(self, relpath=True):
        """Returns all outputs for a workflow"""
        outputs = self.get("outputs", {})
        workflowRoot = self.workflow_root()
        if relpath and workflowRoot:
            relpath_outputs = {}
            for key, value in outputs.items():
                if value is None:
                    # skip if null (i.e. optional output was not produced)
                    pass
                elif type(value) is list:
                    # a sharded task may produce a list of outputs, one per shard
                    relpath_outputs[key] = []
                    for item in value:
                        if type(item) is str and item is not None:
                            relpath_outputs[key].append(
                                item.replace(workflowRoot, ".", 1)
                            )
                elif value is not None and type(value) is str:
                    # a typical task produces outputs which may be a file path
                    relpath_outputs[key] = value.replace(workflowRoot, ".", 1)
            outputs = relpath_outputs
        return outputs

    def outfiles(self, complete=False, relpath=True):
        """
        Return list of all output files of a run.
        By default, only include files tagged as outputs for the Run.
        :param complete: All files, not just workflow outputs.
        :ptype complete: bool
        :param relpath: Convert abs paths to rel paths.
        :ptype relpath: bool
        :return: List of files
        :rtype: list
        """
        workflow_root = self.workflow_root()
        outputs = self.get("outputs", {})
        if workflow_root is None:
            return []
        elif complete is True:
            if relpath:
                return []
            else:
                return [workflow_root]
        elif len(outputs.keys()) == 0:
            return []
        full_paths = []
        for key, value in outputs.items():
            if value is None:
                # skip if null (i.e. optional output was not produced)
                pass
            elif type(value) is list:
                # a sharded task may produce a list of outputs, one per shard
                for item in value:
                    if (
                        type(item) is str
                        and item is not None
                        and item.startswith(workflow_root)
                    ):
                        full_paths.append(item)
            elif (
                value is not None
                and type(value) is str
                and value.startswith(workflow_root)
            ):
                # a typical task produces outputs which may be a file path
                full_paths.append(value)

        if relpath:
            rel_paths = []
            for path in full_paths:
                rel_paths.append(path.replace(workflow_root, ".", 1))
            return rel_paths
        else:
            return full_paths


class Cromwell:
    """Class representing a Cromwell REST server."""

    workflows = {}

    def __init__(self, url: str) -> None:
        """Init object with connection info.

        :param url: url of Cromwell REST server, including port
        :type param: str
        """
        if not url.startswith("http"):
            url = f"http://{url}"
        self.url = url
        self.workflows_url = f"{url}/api/workflows/v1"
        self.engine_url = f"{url}/engine/v1/status"

    def get_metadata(self, workflow_id: str, data=None):
        """Get Metadata object for a workflow-run.

        :param workflow_id: primary key used by Cromwell
        :type workflow_id: str
        :param data: optionally provide the metadata instead
        :type data: dict
        :return: Metadata object
        :rtype: cromwell.Metadata
        """
        url = f"{self.workflows_url}/{workflow_id}/metadata?expandSubWorkflows=1"
        try:
            response = requests.get(url)
        except requests.exceptions.ConnectionError as error:
            raise CromwellServiceError(f"Unable to reach Cromwell service: {error}")
        if response.status_code == 404:
            raise CromwellRunNotFoundError(f"Cromwell run {workflow_id} not found")
        elif response.status_code >= 400:
            raise CromwellServiceError(
                f"Error retrieving Cromwell metadata: code {response.status_code}"
            )
        data = response.json()
        return Metadata(data)

    def status(self):
        """Check if Cromwell is available"""
        try:
            response = requests.get(self.engine_url)
        except requests.exceptions.ConnectionError as error:
            raise CromwellServiceError(f"Unable to reach Cromwell service: {error}")
        if response.status_code >= 400:
            raise CromwellServiceError(
                f"Error retrieving Cromwell status: code {response.status_code}"
            )
        return True

    def abort(self, workflow_id: str):
        """Abort a run.  Raise upon error."""
        url = f"{self.workflows_url}/{workflow_id}/abort"
        try:
            response = requests.post(url)
        except requests.exceptions.ConnectionError as error:
            raise CromwellServiceError(f"Unable to reach Cromwell service: {error}")
        sc = response.status_code
        if sc == 200:
            return
        elif sc == 400:
<<<<<<< HEAD
            raise CromwellRunError(
                f"Abort failed for malformed workflow id: {workflow_id}"
            )
=======
            raise CromwellRunNotFoundError(f"Abort failed for malformed workflow id: {workflow_id}")
>>>>>>> 85086690
        elif sc == 403:
            return  # too late to cancel; do not raise
        elif sc == 404:
            raise CromwellRunNotFoundError(f"Cromwell run {workflow_id} not found")
        else:
            return

    def _options_fh(self, **kwargs):
        """
        Provide a file handle to an in-RAM JSON file with the Cromwell options.
        """
        options = {"default_runtime_attributes": {"docker": "ubuntu:latest"}}
        if "default_container" in kwargs:
            options["default_runtime_attributes"]["docker"] = kwargs[
                "default_container"
            ]
        if "caching" in kwargs and kwargs["caching"] is False:
            options["read_from_cache"] = False
            options["write_to_cache"] = False
        else:
            options["read_from_cache"] = True
            options["write_to_cache"] = True
        fh = io.StringIO(json.dumps(options))
        fh.seek(0)
        return fh

    def submit(self, file_handles: dict, options: dict) -> int:
        """
        Submit a run to Cromwell.
        :return: Cromwell workflow uuid
        :rtype: str
        """
        files = {}
        if "wdl" in file_handles:
            files["workflowSource"] = (
                "workflowSource",
                file_handles["wdl"],
                "application/json",
            )
        else:
            raise CromwellRunError("WDL file handle required")
        if "inputs" in file_handles:
            files["workflowInputs"] = (
                "workflowInputs",
                file_handles["inputs"],
                "application/json",
            )
        else:
            raise CromwellRunError("Inputs JSON file handle required")
        if "subworkflows" in file_handles:
            files["workflowDependencies"] = (
                "workflowDependencies",
                file_handles["subworkflows"],
                "application/zip",
            )
        files["workflowOptions"] = (
            "workflowOptions",
            self._options_fh(**options),
            "application/json",
        )
        try:
            response = requests.post(self.workflows_url, files=files)
        except requests.exceptions.ConnectionError as error:
            raise CromwellServiceError(f"Unable to reach Cromwell service: {error}")
        if response.status_code >= 400:
            raise CromwellServiceError(
                f"Error retrieving Cromwell status: code {response.status_code}"
            )
        run_id = response.json()["id"]
        return run_id

    def get_status(self, workflow_id: str):
        """
        Get the status of a workflow.
        :param workflow_id: Cromwell's workflow uuid
        :type workflow_id: str
        :return: Status of workflow
        :rtype: str
        """
        url = f"{self.workflows_url}/{workflow_id}/status"
        try:
            response = requests.get(url)
        except requests.exceptions.ConnectionError as error:
            raise CromwellServiceError(f"Unable to reach Cromwell service: {error}")
        if response.status_code >= 400:
            raise CromwellServiceError(
                f"Error retrieving Cromwell status: code {response.status_code}"
            )
        result = response.json()
        return result["status"]


def parse_cromwell_task_dir(task_dir):
    """
    Given path of a task, return task fields.
    """
    result = {"call_root": task_dir, "cached": False, "shard": -1, "name": "None"}
    if isinstance(task_dir, float):
        return result

    if task_dir.endswith("/execution"):
        cut = task_dir.find("/execution")
        result["call_root"] = result["call_root"][:cut]
    else:
        task_dir = f"{task_dir}/execution"

    try:
        (root_dir, subdir) = task_dir.split("cromwell-executions/")
    except ValueError:
        # Aws calls it execution without the "s"
        (root_dir, subdir) = task_dir.split("cromwell-execution/")
    except Exception as e:
        logging.warning(f"Problem splitting directory {type(e).__name__}: {e}")
        return result
    result["call_root_rel_path"] = subdir
    fields = deque(subdir.split("/"))
    result["wdl_name"] = fields.popleft()
    result["name"] = result["wdl_name"]
    result["cromwell_run_id"] = fields.popleft()
    if not fields[0].startswith("call-"):
        logging.warning(f"parse_cromwell_task_dir error @ {subdir}")
        return result
    result["task_name"] = fields.popleft().split("-")[-1]
    result["name"] = f"{result['name']}.{result['task_name']}"
    if fields[0].startswith("shard-"):
        result["shard"] = int(fields.popleft().split("-")[-1])
        result["name"] = f"{result['name']}[{result['shard']}]"
    if fields[0] == "execution":
        return result
    elif fields[0] == "cacheCopy":
        result["cached"] = True
        return result

    # Could be a while but let's fail after 5 subworkflows instead of looping forever
    for _ in range(5):
        # subworkflow
        result["subworkflow_name"] = fields.popleft()
        if "." in result["subworkflow_name"]:
            result["subworkflow_name"] = result["subworkflow_name"].split(".")[-1]
        shard_num_loc = result["name"].rfind("[")
        if shard_num_loc != -1:
            result["name"] = result["name"][:shard_num_loc]
        result["name"] = f"{result['name']}:{result['subworkflow_name']}"
        result["subworkflow_cromwell_run_id"] = fields.popleft()
        if not fields[0].startswith("call-"):
            logging.warning(f"parse_cromwell_task_dir error @ {subdir}")
            return result
        result["sub_task_name"] = fields.popleft().split("-")[-1]
        result["name"] = f"{result['name']}.{result['sub_task_name']}"
        if fields[0].startswith("shard-"):
            result["sub_shard"] = int(fields.popleft().split("-")[-1])
            result["name"] = f"{result['name']}[{result['sub_shard']}]"
        if fields[0] == "execution":
            return result
        elif fields[0] == "cacheCopy":
            result["cached"] = True
            return result

    logging.warning(f"parse_cromwell_task_dir error @ {subdir}")
    return result<|MERGE_RESOLUTION|>--- conflicted
+++ resolved
@@ -1007,13 +1007,9 @@
         if sc == 200:
             return
         elif sc == 400:
-<<<<<<< HEAD
             raise CromwellRunError(
                 f"Abort failed for malformed workflow id: {workflow_id}"
             )
-=======
-            raise CromwellRunNotFoundError(f"Abort failed for malformed workflow id: {workflow_id}")
->>>>>>> 85086690
         elif sc == 403:
             return  # too late to cancel; do not raise
         elif sc == 404:
