"""
Transfer is a collection of files/folders to transfer (e.g. via Globus, FTP, etc.)
Items are stored in a relational database.
"""

import concurrent.futures
import filecmp
import json
import logging
import os
import shutil
from datetime import datetime
from multiprocessing.pool import ThreadPool
from types import TracebackType

import boto3
from sqlalchemy.exc import SQLAlchemyError

from jaws_site import config, models
from jaws_site.database import Session

logger = logging.getLogger(__package__)


FILES_PER_THREAD = 500
MAX_ERROR_STRING_LEN = 1024


def safe_copy(source: str, destination: str) -> bool:
    """Copy a file from the source path to the destination path with retries on failure.

    Parameters
    ----------
    source : str
        The path to the source file.
    destination : str
        The path to the destination file.

    Returns
    -------
    bool
        True if the file was copied successfully, False otherwise.

    Raises
    ------
    IOError
        If an error occurs during file copy.
    """
    if os.path.exists(destination) or filecmp.cmp(source, destination):
        return True

    try:
        shutil.copy(source, destination)
        return True
    except IOError as e:
        raise e
    return False


class MultithreadedCopier:
    """Multithreaded file copying context manager.

    Attributes
    ----------
    pool : ThreadPool
        Thread pool for asynchronous copying.
    """

    def __init__(self, max_threads: int) -> None:
        """Initialize the multithreaded copier."""
        self.pool = ThreadPool(max_threads)

    def copy(self, source: str, dest: str) -> None:
        """Copy data from one location to another.

        Parameters
        ----------
        source : str
            Path to the source data.
        dest : str
            Path to the destination data.

        Returns
        -------
        None
        """
        self.pool.apply_async(safe_copy, args=(source, dest))
        return None

    def __enter__(self) -> "MultithreadedCopier":
        """Enter the context manager."""
        return self

    def __exit__(
        self,
        exc_type: BaseException | None,
        exc_val: BaseException | None,
        exc_tb: TracebackType | None,
    ) -> None:
        """Exit the context manager."""
        self.pool.close()
        self.pool.join()
        return None


def mkdir(path, mode=None):
    mode = int(config.conf.get("SITE", "folder_permissions", "777"), base=8)

    # Split the path into components, skip the first element if it's empty
    path_parts = path.strip("/").split("/")

    # Reconstruct the path and create directories
    current_path = "/"
    for part in path_parts:
        current_path = os.path.join(current_path, part)

        # Create the directory if it doesn't exist and set permissions
        if not os.path.exists(current_path):
            os.makedirs(current_path, mode=mode, exist_ok=True)
            os.chmod(current_path, mode)


class TransferError(Exception):
    # base class for all errors in this package
    pass


class TransferDbError(TransferError):
    pass


class TransferNotFoundError(TransferError):
    pass


class TransferValueError(TransferError):
    pass


class Transfer:
    """Class representing a transfer (set of files to transfer) associated with one Run."""

    def __init__(self, session, data):
        """
        Initialize transfer object.
        :param session: database handle
        :ptype session: SqlAlchemy.session
        :param data: ORM record for this object
        :ptype: sqlalchemy.ext.declarative.declarative_base
        """
        self.session = session
        self.data = data

    @classmethod
    def from_params(cls, session, params):
        """Create new transfer from parameter values and save in RDb."""
        if (
            not isinstance(params["transfer_id"], int)
            or not isinstance(params["src_base_dir"], str)
            or not isinstance(params["dest_base_dir"], str)
        ):
            raise TransferValueError
        manifest_json = "[]"
        if "manifest" in params:
            assert isinstance(params["manifest"], list)
            manifest_json = json.dumps(params["manifest"])
        elif "manifest_json" in params:
            assert isinstance(params["manifest_json"], str)
            manifest_json = params["manifest_json"]
        try:
            data = models.Transfer(
                id=params["transfer_id"],
                status="queued",
                src_base_dir=params["src_base_dir"],
                dest_base_dir=params["dest_base_dir"],
                manifest_json=manifest_json,
            )
        except SQLAlchemyError as error:
            raise TransferValueError(
                f"Error creating model for new Transfer: {params}: {error}"
            )
        try:
            session.add(data)
            session.commit()
        except SQLAlchemyError as error:
            session.rollback()
            raise TransferDbError(error)
        else:
            return cls(session, data)

    @classmethod
    def from_id(cls, session, transfer_id: int):
        """Select existing Transfers record from RDb by primary key"""
        try:
            data = (
                session.query(models.Transfer)
                .filter_by(id=int(transfer_id))
                .one_or_none()
            )
        except SQLAlchemyError as error:
            raise TransferDbError(f"Error selecting Transfer {transfer_id}: {error}")
        except Exception as error:
            raise TransferError(f"Error selecting Transfer {transfer_id}: {error}")
        else:
            if data is None:
                raise TransferNotFoundError(f"Transfer {transfer_id} not found")
            else:
                return cls(session, data)

    def status(self) -> str:
        """Return the current state of the transfer."""
        return self.data.status

    def reason(self) -> str:
        """Return the failure message of the transfer."""
        return self.data.reason

    def manifest(self) -> list:
        """
        Return list of files to transfer -- may be empty list if complete folder is to be transferred.
        """
        manifest = []
        if self.data.manifest_json is not None:
            manifest = json.loads(self.data.manifest_json)
        return manifest

    def cancel(self) -> None:
        """Cancel a transfer by changing the status in the db to prevent it from being picked up
        by the transfer daemon."""
        # changing the status to cancel will prevent the transfer_daemon from picking up the task but
        # will not cancel a transfer task that has already begun transferring
        if self.data.status == "queued":
            self.update_status("cancelled")
            return True
        else:
            return False

    def update_status(self, new_status: str, reason: str = None) -> None:
        """
        Update Transfers' status.
        """
        logger.info(f"Transfers {self.data.id}: now {new_status}")
        if reason is not None:
            reason = reason[:MAX_ERROR_STRING_LEN]
        timestamp = datetime.utcnow()
        try:
            self.data.status = new_status
            self.data.updated = timestamp
            if reason is not None:
                self.data.reason = reason
            self.session.commit()
        except SQLAlchemyError as error:
            self.session.rollback()
            logger.exception(f"Unable to update Transfer {self.data.id}: {error}")
            raise (error)

    def transfer_files(self) -> None:
        """
        Do the transfer and return when done -- the operation is blocking.
        """
        logger.debug(f"Begin transfer {self.data.id}")
        self.update_status("transferring")
        try:
            if self.data.src_base_dir.startswith("s3://"):
                self.s3_download()
            elif self.data.dest_base_dir.startswith("s3://"):
                self.s3_upload()
            else:
                self.local_copy()
        except Exception as error:
            return "failed", str(error)
        else:
            return "succeeded", None

    def aws_s3_resource(self):
        aws_access_key_id = config.conf.get("AWS", "aws_access_key_id")
        aws_secret_access_key = config.conf.get("AWS", "aws_secret_access_key")
        aws_region_name = config.conf.get("AWS", "aws_region_name")
        aws_session = boto3.Session(
            aws_access_key_id=aws_access_key_id,
            aws_secret_access_key=aws_secret_access_key,
            region_name=aws_region_name,
        )
        return aws_session.resource("s3")

    def aws_s3_client(self):
        aws_access_key_id = config.conf.get("AWS", "aws_access_key_id")
        aws_secret_access_key = config.conf.get("AWS", "aws_secret_access_key")
        return boto3.client(
            "s3",
            aws_access_key_id=aws_access_key_id,
            aws_secret_access_key=aws_secret_access_key,
        )

    @staticmethod
    def s3_parse_path(full_path):
        full_path = full_path.replace("s3://", "", 1)  # discard S3 identifier
        folders = full_path.split("/")
        s3_bucket = folders.pop(0)
        path = "/".join(folders)
        return s3_bucket, path

    def s3_file_size(self, bucket, file_key, aws_s3_client=None):
        """
        If a file_key exists then return it's size, otherwise None.
        :param bucket: name of the S3 bucket
        :ptype bucket: str
        :param file_key: identifier for the file (similar to path)
        :ptype file_key: str
        :param aws_s3_client: S3 client object
        :ptype aws_s3_client: boto3.client
        :return: size
        :rtype: int
        """
        aws_s3_client = self.aws_s3_client()
        result = aws_s3_client.list_objects_v2(Bucket=bucket, Prefix=file_key)
        size = None
        if "Contents" in result:
            contents = result["Contents"]
            if len(contents) == 1 and "Size" in contents[0]:
                size = contents[0]["Size"]
                # mtime = file_obj["LastModified"]
            elif len(contents) > 1:
                for rec in contents:
                    if rec["Key"] == file_key and "Size" in rec:
                        size = rec["Size"]
                        # mtime = file_obj["LastModified"]
                        break
        return size

    def s3_upload(self):
        """
        Upload files from NFS->S3.  Skip files which exist and have the same size.
        """
        manifest = self.manifest()
        num_files = len(manifest)
        logger.debug(f"Transfer {self.data.id} begin s3 upload of {num_files} files")
        aws_client = self.aws_s3_client()
        aws_s3_resource = self.aws_s3_resource()
        s3_bucket, dest_base_dir = self.s3_parse_path(self.data.dest_base_dir)
        bucket_obj = aws_s3_resource.Bucket(s3_bucket)
        for rel_path in manifest:
            src_path = os.path.normpath(os.path.join(self.data.src_base_dir, rel_path))
            src_file_size = os.path.getsize(src_path)
            dest_path = os.path.normpath(os.path.join(dest_base_dir, rel_path))
            dest_file_size = self.s3_file_size(s3_bucket, dest_path, aws_client)
            if dest_file_size is not None and src_file_size == dest_file_size:
                logger.debug(f"S3 upload: Skipping existing file {dest_path}")
            else:
                logger.debug(f"S3 upload to {s3_bucket}: {src_path} -> {dest_path}")
                with open(src_path, "rb") as fh:
                    bucket_obj.upload_fileobj(fh, dest_path)

    def s3_download(self):
        manifest = self.manifest()
        num_files = len(manifest)
        logger.debug(f"Transfer {self.data.id} begin s3 download of {num_files} files")
        aws_s3_resource = self.aws_s3_resource()
        s3_bucket, src_base_dir = self.s3_parse_path(self.data.src_base_dir)
        bucket_obj = aws_s3_resource.Bucket(s3_bucket)
        for rel_path in manifest:
            src_path = os.path.normpath(os.path.join(src_base_dir, rel_path))
            dest_path = os.path.normpath(
                os.path.join(self.data.dest_base_dir, rel_path)
            )
            logger.debug(
                f"S3 download from {s3_bucket}: {rel_path} as {src_path} -> {dest_path}"
            )
            dest_folder = os.path.dirname(dest_path)
            mkdir(dest_folder)
            with open(dest_path, "wb") as fh:
                bucket_obj.download_fileobj(src_path, fh)

    def local_copy(self) -> None:
        """
        Copy files and folders (recursively).
        """
        logger.debug(f"Transfer {self.data.id}: Begin local copy")
        manifest = self.manifest()
        src = f"{self.data.src_base_dir}/"
        if not os.path.isdir(src):
            raise FileNotFoundError(f"Source directory not found: {src}")
        dest = f"{self.data.dest_base_dir}/"
        rel_paths = abs_to_rel_paths(src, get_abs_files(src, manifest))

        num_files = len(rel_paths)
        parallelism = calculate_parallelism(num_files)
        logger.debug(
            f"Transfer {self.data.id}: Copy {num_files} files using {parallelism} threads"
        )
        parallel_copy_files_only(rel_paths, src, dest, parallelism=parallelism)

        logger.debug(f"Transfer {self.data.id}: Chmod files")
        file_mode = int(config.conf.get("SITE", "file_permissions"), base=8)
        folder_mode = int(config.conf.get("SITE", "folder_permissions"), base=8)
        parallel_chmod(dest, file_mode, folder_mode, parallelism)


def check_transfer_queue() -> None:
    """
    Check the transfer queue and start the oldest transfer task, if any.
    Only one transfer is done because a) a chmod is necessary to complete the task and
    b) transfers may take a long time and the task may have been cancelled in the meanwhile.
    """
    with Session() as session:
        try:
            rows = (
                session.query(models.Transfer.id)
                .filter(models.Transfer.status == "queued")
                .order_by(models.Transfer.id)
                .limit(1)
                .all()
            )
        except SQLAlchemyError as error:
            logger.warning(
                f"Failed to select transfer task from db: {error}", exc_info=True
            )
            return
        if len(rows) == 0:
            return
        transfer_id = rows[0][0]
        transfer = Transfer.from_id(session, transfer_id)
        result, err_msg = transfer.transfer_files()

    # since the transfer may take a long time, the session could be stale, so get a new one
    # before saving the result.
    with Session() as session:
        transfer = Transfer.from_id(session, transfer_id)
        transfer.update_status(result, err_msg)


def get_abs_files(root, rel_paths) -> list:
    """
    Create list of all source files by recursively expanding any folders.
    :param root: Folder under which all the paths in rel_paths exist
    :ptype root: str
    :param rel_paths: list of paths (files/folders) under root dir
    :ptype rel_paths:
    :return: Any folders in the input list shall be replaced with all the files under the folder.
    :rtype: list
    """
    abs_files = set()
    for item in rel_paths:
        full_path = os.path.normpath(os.path.join(root, item))
        if os.path.isfile(full_path):
            abs_files.add(full_path)
        elif os.path.isdir(full_path):
            abs_files.update(list_all_files_under_dir(full_path))
        # else symlink -- we don't use symlinks so they are not supported
    return list(abs_files)


def list_all_files_under_dir(root) -> list:
    """
    Walk down directory tree and return a list of all files therein.
    :param root: starting folder
    :ptype root: str
    :return: absolute paths of every file contained under root dir
    :rtype: list
    """
    files = []
    for path, dirnames, filenames in os.walk(root):
        for file in filenames:
            files.append(os.path.join(path, file))
    return files


def abs_to_rel_paths(root: str, paths: list) -> list:
    """
    Convert a list of paths from absolute to relative, given root dir.
    :param root: All paths shall be relative to this root folder.
    :ptype root: str
    :param paths: List of pathnames; all must be under root.
    :ptype paths: list
    :return: List of relative paths
    :rtype: list
    """
    rel_paths = []
    for abs_path in paths:
        rel_paths.append(os.path.relpath(abs_path, start=root))
    return rel_paths


def calculate_parallelism(num_files: int) -> int:
    """
    Calculate the amount of parallelism needed by the parallel_sync process.
    Each 10k files will require 1 thread with a max number of threads limited at 7.
    """
    if num_files < 0:
        raise ValueError("num_files cannot be negative")

    max_threads: int = int(config.conf.get("SITE", "max_transfer_threads", 32))

    if max_threads < 0:
        raise ValueError("max_threads must be greater than zero")

    upper_limit_files = max_threads * FILES_PER_THREAD
    min_threads = 1

    if num_files >= upper_limit_files:
        return max_threads
    parallelism = int(num_files // FILES_PER_THREAD)
    return max(parallelism, min_threads)


def parallel_copy_files_only(
    manifest: list[str], src: str, dest: str, **kwargs: int
) -> None:
    """
    Given list of files, copy them in parallel using parallel_sync.
    Copies regular files only, skips others.
    :param manifest: list of file relative paths
    :ptype manifest: list[str]
    :param src: source root directory
    :ptype src: str
    :param dest: destination root directory
    :ptype dest: str
    """
    paths = []
    for rel_path in manifest:
        s = os.path.join(src, rel_path)
        if not os.path.exists(s):
            raise FileNotFoundError(f"Cannot copy {s}. File does not exist")
        if os.path.isdir(s):
            raise IsADirectoryError("parallel_copy_files_only does not support folders")
        d = os.path.join(dest, rel_path)
        paths.append((s, d))
    try:
        with MultithreadedCopier(max_threads=kwargs.get("parallelism", 10)) as copier:
<<<<<<< HEAD
            shutil.copytree(src, dest, copy_function=copier.copy, dirs_exist_ok=True)
=======
            for path in paths:
                copier.copy(path[0], path[1])
>>>>>>> b91b3bcd
    except Exception as e:
        logger.error(f"Error copying {src} to {dest}: {e}")
        raise e
    finally:
        return None


def parallel_chmod(path, file_mode, folder_mode, parallelism=3, **kwargs):
    """
    Recursively copy folder and set permissions.
    """
    if not os.path.isdir(path):
        if kwargs.get("ok_not_exists", False) is True:
            return
        else:
            raise IOError(f"Cannot chmod; path does not exist: {path}")
    if kwargs.get("chmod_parent", False) is True:
        try:
            parent = os.path.dirname(path)
            os.chmod(parent, folder_mode)
        except Exception as error:
            logger.warning(f"Error changing permissions of {parent}: {error}")
    try:
        os.chmod(path, folder_mode)
    except Exception as error:
        logger.warning(f"Error changing permissions of {path}: {error}")
    with concurrent.futures.ThreadPoolExecutor(max_workers=parallelism) as executor:
        root_dir = os.path.abspath(path)
        for src_dir, dirs, files in os.walk(root_dir):
            for subdir in dirs:
                subdir_path = os.path.join(src_dir, subdir)
                try:
                    executor.submit(os.chmod, subdir_path, folder_mode)
                except Exception as e:
                    logger.warning(f"Error changing permissions of {subdir_path}: {e}")
            for file in files:
                file_path = os.path.join(src_dir, file)
                try:
                    executor.submit(os.chmod, file_path, file_mode)
                except Exception as e:
                    logger.warning(f"Error changing permissions of {file_path}: {e}")


def reset_queue():
    """
    This function is run by the daemon on start-up to cleanup any tasks that were interrupted.
    """
    with Session() as session:
        rows = []
        try:
            rows = (
                session.query(models.Transfer)
                .filter(models.Transfer.status == "transferring")
                .all()
            )
        except SQLAlchemyError as error:
            logger.warning(
                f"Failed to select transfer task from db: {error}", exc_info=True
            )
        for row in rows:
            transfer = Transfer(session, row)
            transfer.update_status("queued")


class FixPermsError(Exception):
    # base class for all errors in this package
    pass


class FixPermsDbError(FixPermsError):
    pass


class FixPermsNotFoundError(FixPermsError):
    pass


class FixPermsValueError(FixPermsError):
    pass


class FixPerms:
    """Class representing a transfer (set of files to transfer) associated with one Run."""

    def __init__(self, session, data):
        """
        Initialize transfer object.
        :param session: database handle
        :ptype session: SqlAlchemy.session
        :param data: ORM record for this object
        :ptype: sqlalchemy.ext.declarative.declarative_base
        """
        self.session = session
        self.data = data

    @classmethod
    def from_params(cls, session, params):
        """Create new transfer from parameter values and save in RDb."""
        try:
            data = models.Fix_Perms(base_dir=params["base_dir"], status="queued")
        except SQLAlchemyError as error:
            raise FixPermsValueError(
                f"Error creating model for new FixPerms: {params}: {error}"
            )
        try:
            session.add(data)
            session.commit()
        except SQLAlchemyError as error:
            session.rollback()
            raise FixPermsDbError(error)
        else:
            return cls(session, data)

    @classmethod
    def from_id(cls, session, fix_perms_id: int):
        """Select existing FixPerms record from RDb by primary key"""
        try:
            data = (
                session.query(models.Fix_Perms)
                .filter_by(id=int(fix_perms_id))
                .one_or_none()
            )
        except SQLAlchemyError as error:
            raise FixPermsDbError(f"Error selecting FixPerms {fix_perms_id}: {error}")
        except Exception as error:
            raise FixPermsError(f"Error selecting FixPerms {fix_perms_id}: {error}")
        else:
            if data is None:
                raise FixPermsNotFoundError(f"FixPerms {fix_perms_id} not found")
            else:
                return cls(session, data)

    def status(self) -> str:
        return self.data.status

    def fix_perms(self, parallelism=3):
        """
        Recursively change the permissions of folders and files.
        """
        file_mode = int(config.conf.get("SITE", "file_permissions"), base=8)
        folder_mode = int(config.conf.get("SITE", "folder_permissions"), base=8)
        try:
            parallel_chmod(self.data.base_dir, file_mode, folder_mode, parallelism)
        except Exception as error:
            return "failed", str(error)
        else:
            return "succeeded", None

    def update_status(self, new_status: str, reason: str = None) -> None:
        """
        Update status.
        """
        logger.info(f"Fix Perms {self.data.id}: now {new_status}")
        if reason is not None:
            reason = reason[:MAX_ERROR_STRING_LEN]
        timestamp = datetime.utcnow()
        try:
            self.data.status = new_status
            self.data.updated = timestamp
            if reason is not None:
                self.data.reason = reason
            self.session.commit()
        except SQLAlchemyError as error:
            self.session.rollback()
            logger.exception(f"Unable to update Fix Perms {self.data.id}: {error}")


def check_fix_perms_queue() -> None:
    """
    Do all chmod tasks for Globus transfers.
    """
    fix_perms_ids = []
    with Session() as session:
        try:
            rows = (
                session.query(models.Fix_Perms)
                .filter(models.Fix_Perms.status == "queued")
                .order_by(models.Fix_Perms.id)
                .all()
            )
        except SQLAlchemyError as error:
            logger.warning(
                f"Failed to select transfer task from db: {error}", exc_info=True
            )
        for row in rows:
            fix_perms_ids.append(row.id)

    for fix_perms_id in fix_perms_ids:
        with Session() as session:
            fix_perms = FixPerms.from_id(session, fix_perms_id)
            result, err_msg = fix_perms.fix_perms()
        # since the chmod may take a long time, get a new session
        with Session() as session:
            fix_perms = FixPerms.from_id(session, fix_perms_id)
            fix_perms.update_status(result, err_msg)

    return fix_perms_ids<|MERGE_RESOLUTION|>--- conflicted
+++ resolved
@@ -527,12 +527,8 @@
         paths.append((s, d))
     try:
         with MultithreadedCopier(max_threads=kwargs.get("parallelism", 10)) as copier:
-<<<<<<< HEAD
-            shutil.copytree(src, dest, copy_function=copier.copy, dirs_exist_ok=True)
-=======
             for path in paths:
                 copier.copy(path[0], path[1])
->>>>>>> b91b3bcd
     except Exception as e:
         logger.error(f"Error copying {src} to {dest}: {e}")
         raise e
