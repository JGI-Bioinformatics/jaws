--- conflicted
+++ resolved
@@ -173,25 +173,8 @@
 
 
 def purge(params, session):
-<<<<<<< HEAD
-    """Purge a run"""
-    pass
-    # path = params['workflow_root']
-    # logger.info(f"User {path}: Purge Run {params['run_id']}")
-    # try:
-    #     # remove workflow_root
-    #     if os.path.exists(path):
-    #         shutil.rmtree(path)
-    #     else:
-    #         print(f"The directory {path} does not exist.")
-    # except Exception as error:
-    #     logger.error(f"Failed to purge run {params['run_id']}: {error}")
-    #     return failure(error)
-    # else:
-    #     result = {"workflow_root": path, "status": "removed"}
-    #     return success(result)
-=======
-    """"""
+
+    """Delete a cromwell execution-directory folder for a specific run"""
     logger.info(f"User {params['user_id']}: Task-log Run {params['run_id']}")
 #    path = params['workflow_root']
 #    site = params['compute_site']
@@ -209,7 +192,6 @@
 #    else:
 #        result = {"workflow_root": path, "status": "removed"}
 #        return success(result)
->>>>>>> 68f3c9ba
 
 
 # THIS DISPATCH TABLE IS USED BY jaws_rpc.rpc_server AND REFERENCES FUNCTIONS ABOVE
@@ -269,10 +251,6 @@
     },
     "purge": {
         "function": purge,
-<<<<<<< HEAD
-        # "required_params": ["workflow_root"],
-=======
         "required_params": ["user_id", "run_id"],
->>>>>>> 68f3c9ba
     },
 }