stages:
  - test
  - bandit-sast
  - semgrep-sast
  - esline-sast
  - nodejs-scan-sast
  - unit-test
  - image-build
  - deploy-jaws
  - package
  - release-jaws

include:
  - project: "advanced-analysis/ci-templates"
    ref: "main"
    file: "SAST.gitlab-ci.yml"

include:
  - template: Code-Quality.gitlab-ci.yml

code_quality: # Add docker-build top the task included from code_quality
  tags:
    - docker-build
<<<<<<< HEAD
=======
  artifacts:
    paths: [gl-code-quality-report.json]

code_quality_html:
  extends: code_quality
  variables:
    REPORT_FORMAT: html
>>>>>>> 75e51632
  artifacts:
    paths: [gl-code-quality-report.json]



variables:
  GIT_STRATEGY: clone

  ## GLOBAL INSTALL VARIABLES:
  JAWS_SITES: "CORI JGI TAHOMA AWS ASSEMBLY"
  JAWS_VERSION: "3.0.4"
  JAWS_DOCS_URL: "https://jaws-docs.readthedocs.io/en/latest/"
  JAWS_CENTRAL_HOST: "http://jaws.lbl.gov"
  JAWS_RMQ_HOST: "rmq.lbl.gov"
  JAWS_RMQ_PORT: 5672
  JAWS_GLOBUS_CLIENT_ID: "1a130a01-48bc-489b-a729-9ab858de1755"
  CROMWELL_VERSION: "58"
  CROMWELL_JAR_URL: "https://github.com/broadinstitute/cromwell/releases/download/58/cromwell-58.jar"
  WOMTOOL_JAR_URL: "https://github.com/broadinstitute/cromwell/releases/download/58/womtool-58.jar"
  JAWS_DB_HOST: "jaws-db.lbl.gov"
  JAWS_DB_PORT: 3306
  JAWS_DEFAULT_CONTAINER: "ubuntu@sha256:b5a61709a9a44284d88fb12e5c48db0409cfad5b69d4ff8224077c57302df9cf"
  JAWS_EMAIL_USER: ""
  JAWS_EMAIL_SERVER: ""
  JAWS_EMAIL_PORT: "587"

  ## DEPLOYMENT-SPECIFIC VARIABLES:
  dev_LOG_LEVEL: "DEBUG"
  dev_JAWS_SUPERVISOR_PORT: 64101
  dev_JAWS_CENTRAL_SUPERVISOR_PORT: 64121
  dev_JAWS_AUTH_PORT: 3001
  dev_JAWS_REST_PORT: 5001
  dev_CROMWELL_PORT: 50101
  staging_LOG_LEVEL: "DEBUG"
  staging_JAWS_SUPERVISOR_PORT: 64102
  staging_JAWS_CENTRAL_SUPERVISOR_PORT: 64122
  staging_JAWS_AUTH_PORT: 3002
  staging_JAWS_REST_PORT: 5002
  staging_CROMWELL_PORT: 50102
  prod_LOG_LEVEL: "INFO"
  prod_JAWS_SUPERVISOR_PORT: 64103
  prod_JAWS_CENTRAL_SUPERVISOR_PORT: 64123
  prod_JAWS_AUTH_PORT: 3003
  prod_JAWS_REST_PORT: 5003
  prod_CROMWELL_PORT: 50103

  ## CENTRAL-SPECIFIC VARIABLES:
  CENTRAL_INSTALL_BASEDIR: "/opt/jaws"
  CENTRAL_PYTHON: "python3"
  CENTRAL_LOAD_PYTHON: ""
  CENTRAL_JAWS_GROUP: "jaws"
  CENTRAL_JAWS_SCRATCH_BASEDIR: "/tmp/jaws-tmp"
  CENTRAL_SUPERVISOR_HOST: "http://jaws.lbl.gov"

  ## SITE-SPECIFIC VARIABLES:
  CORI_CLIENT_INSTALL_BASEDIR: "/global/cfs/projectdirs/jaws"
  CORI_INSTALL_BASEDIR: "/global/cfs/projectdirs/jaws/jaws-install"
  CORI_USER_GROUP: ""
  CORI_GLOBUS_EP: "be1ff650-dcbc-11ea-85a2-0e1702b77d41"
  CORI_GLOBUS_HOST_PATH: "/"
  CORI_PYTHON: "python3"
  CORI_LOAD_PYTHON: "module load python/3.9-anaconda-2021.11"
  CORI_JAWS_GROUP: "jaws"
  CORI_JTM_GROUP: "jaws_jtm"
  CORI_CLIENT_GROUP: "genome"
  CORI_JAWS_SCRATCH_BASEDIR: "/global/cscratch1/sd/jaws"
  CORI_JTM_SCRATCH_BASEDIR: "/global/cscratch1/sd/jaws_jtm"
  CORI_REF_DATA_DIR: "/global/dna/shared/databases/jaws/refdata"
  CORI_FAST_SCRATCH_DIR: ""
  CORI_BIG_SCRATCH_DIR: ""
  CORI_SUPERVISOR_HOST: "http://cori20.nersc.gov"
  CORI_CONTAINER_TYPE: "shifter"
  CORI_CONTAINER_TMPDIR: "/global/cscratch1/sd/jaws_jtm"
  CORI_CLUSTER_QOS: "genepool_special"
  CORI_CLUSTER_PARTITION: ""
  CORI_CLUSTER_ACCOUNT: "fungalp"
  CORI_CLUSTER_CONSTRAINT: "haswell"
  CORI_MAX_RAM_GB: 758
  CORI_RMQ_HOST: "rmq.lbl.gov"
  CORI_RMQ_PORT: 5672
  CORI_MONITOR_RMQ_HOST: "rmq.lbl.gov"
  CORI_MONITOR_RMQ_PORT: 5672
  CORI_HTCONDOR_INSTALL: "/global/cfs/projectdirs/jaws/condor/condor"
  CORI_HTCONDOR_MASTER_CONFIG: "/global/cfs/projectdirs/jaws/condor/condor_central.config"
  CORI_PERFORMANCE_METRICS_SCRIPT: "/global/cfs/cdirs/jaws/jaws-metrics/bin/pagurus"
  CORI_PERFORMANCE_METRICS_DIR: "/global/cscratch1/sd/jaws_jtm/monitoring-runs"
  CORI_PERFORMANCE_METRICS_CLEANUP: 600

  JGI_CLIENT_INSTALL_BASEDIR: "/global/home/groups-sw/lr_jgicloud"
  JGI_INSTALL_BASEDIR: "/global/home/groups-sw/lr_jgicloud/jaws-install"
  JGI_USER_GROUP: ""
  JGI_GLOBUS_EP: "e8b18c38-36cd-11eb-b54c-02d9497ca481"
  JGI_GLOBUS_HOST_PATH: "/global/scratch/users/jaws"
  JGI_PYTHON: "python"
  JGI_LOAD_PYTHON: "module load python/3.8.8"
  JGI_JAWS_GROUP: "jaws"
  JGI_JTM_GROUP: "jaws"
  JGI_CLIENT_GROUP: "jgi"
  JGI_JAWS_SCRATCH_BASEDIR: "/global/scratch/users/jaws"
  JGI_JTM_SCRATCH_BASEDIR: "/global/scratch/users/jaws"
  JGI_REF_DATA_DIR: "/global/scratch/users/jaws/refdata"
  JGI_FAST_SCRATCH_DIR: ""
  JGI_BIG_SCRATCH_DIR: ""
  JGI_SUPERVISOR_HOST: "http://lrc-services.lbl.gov"
  JGI_CONTAINER_TYPE: "singularity"
  JGI_CONTAINER_TMPDIR: "/global/scratch/users/jaws"
  JGI_CLUSTER_QOS: "normal"
  JGI_CLUSTER_PARTITION: "jgi"
  JGI_CLUSTER_ACCOUNT: "jgi"
  JGI_CLUSTER_CONSTRAINT: ""
  JGI_MAX_RAM_GB: 512
  JGI_RMQ_HOST: "rmq.lbl.gov"
  JGI_RMQ_PORT: 5672
  JGI_MONITOR_RMQ_HOST: "rmq.lbl.gov"
  JGI_MONITOR_RMQ_PORT: 5672
  JGI_HTCONDOR_INSTALL: "/global/home/groups-sw/lr_jgicloud/condor/condor"
  JGI_HTCONDOR_MASTER_CONFIG: "/global/home/groups-sw/lr_jgicloud/condor/condor_central.config"
  JGI_PERFORMANCE_METRICS_SCRIPT: "/global/home/groups-sw/lr_jgicloud/jaws-metrics/bin/pagurus"
  JGI_PERFORMANCE_METRICS_DIR: "/global/scratch/users/jaws/jaws-jtm/monitoring-runs"
  JGI_PERFORMANCE_METRICS_CLEANUP: 600

  TAHOMA_CLIENT_INSTALL_BASEDIR: "/tahoma/mscjgi/jaws-install/jaws-client/"
  TAHOMA_INSTALL_BASEDIR: "/tahoma/mscjgi/jaws-install"
  TAHOMA_USER_GROUP: ""
  TAHOMA_GLOBUS_EP: "f441d224-35cd-11ec-95e9-853490a236f9"
  TAHOMA_GLOBUS_HOST_PATH: "/tahoma/mscjgi"
  TAHOMA_PYTHON: "python"
  TAHOMA_LOAD_PYTHON: "module load python/3.8.1"
  TAHOMA_JAWS_GROUP: "svc-jtm-manager"
  TAHOMA_JTM_GROUP: "svc-jtm-user"
  TAHOMA_CLIENT_GROUP: "svc-jtm-manager"
  TAHOMA_JAWS_SCRATCH_BASEDIR: "/tahoma/mscjgi/scratch"
  TAHOMA_JTM_SCRATCH_BASEDIR: "/tahoma/mscjgi/scratch"
  TAHOMA_REF_DATA_DIR: "/tahoma/mscjgi/refdata"
  TAHOMA_FAST_SCRATCH_DIR: ""
  TAHOMA_BIG_SCRATCH_DIR: "/big_scratch"
  TAHOMA_SUPERVISOR_HOST: "http://localhost"
  TAHOMA_CONTAINER_TYPE: "singularity"
  TAHOMA_CONTAINER_TMPDIR: "/big_scratch"
  TAHOMA_CLUSTER_QOS: ""
  TAHOMA_CLUSTER_PARTITION: ""
  TAHOMA_CLUSTER_ACCOUNT: "mscjgi"
  TAHOMA_CLUSTER_CONSTRAINT: ""
  TAHOMA_MAX_RAM_GB: 1500
  TAHOMA_RMQ_HOST: "mscjgi-rabbitmq.emsl.pnl.gov"
  TAHOMA_RMQ_PORT: 5672
  TAHOMA_MONITOR_RMQ_HOST: "rmq.lbl.gov"
  TAHOMA_MONITOR_RMQ_PORT: 5672
  TAHOMA_HTCONDOR_INSTALL: "/tahoma/mscjgi/condor/condor"
  TAHOMA_HTCONDOR_MASTER_CONFIG: "/tahoma/mscjgi/condor/condor_central.config"
  TAHOMA_PERFORMANCE_METRICS_SCRIPT: "/tahoma/mscjgi/jaws-metrics/bin/pagurus"
  TAHOMA_PERFORMANCE_METRICS_DIR: "/tahoma/mscjgi/jaws_jtm/monitoring-runs"
  TAHOMA_PERFORMANCE_METRICS_CLEANUP: 600

  AWS_CLIENT_INSTALL_BASEDIR: ""
  AWS_INSTALL_BASEDIR: "/home/ec2-user"
  AWS_USER_GROUP: ""
  AWS_GLOBUS_EP: ""
  AWS_GLOBUS_HOST_PATH: ""
  AWS_PYTHON: "python3"
  AWS_LOAD_PYTHON: ""
  AWS_JAWS_GROUP: "ec2-user"
  AWS_JTM_GROUP: "ec2-user"
  AWS_CLIENT_GROUP: "ec2-user"
  AWS_JAWS_SCRATCH_BASEDIR: "s3://jaws-site"
  AWS_JTM_SCRATCH_BASEDIR: "s3://jaws-site"
  AWS_REF_DATA_DIR: ""
  AWS_FAST_SCRATCH_DIR: ""
  AWS_BIG_SCRATCH_DIR: ""
  AWS_SUPERVISOR_HOST: "http://localhost"
  AWS_CONTAINER_TYPE: "docker"
  AWS_CONTAINER_TMPDIR: "/tmp"
  AWS_CLUSTER_QOS: ""
  AWS_CLUSTER_PARTITION: ""
  AWS_CLUSTER_ACCOUNT: "ec2-user"
  AWS_CLUSTER_CONSTRAINT: ""
  AWS_MAX_RAM_GB: 256
  AWS_RMQ_HOST: "rmq.lbl.gov"
  AWS_RMQ_PORT: 5672

  ASSEMBLY_CLIENT_INSTALL_BASEDIR: ""
  ASSEMBLY_INSTALL_BASEDIR: "/home/ec2-user"
  ASSEMBLY_USER_GROUP: "assembly"
  ASSEMBLY_GLOBUS_EP: ""
  ASSEMBLY_GLOBUS_HOST_PATH: ""
  ASSEMBLY_PYTHON: "python3"
  ASSEMBLY_LOAD_PYTHON: ""
  ASSEMBLY_JAWS_GROUP: "ec2-user"
  ASSEMBLY_JTM_GROUP: "ec2-user"
  ASSEMBLY_CLIENT_GROUP: "ec2-user"
  ASSEMBLY_JAWS_SCRATCH_BASEDIR: "s3://jaws-assembly"
  ASSEMBLY_JTM_SCRATCH_BASEDIR: "s3://jaws-assembly"
  ASSEMBLY_FAST_SCRATCH_DIR: ""
  ASSEMBLY_BIG_SCRATCH_DIR: ""
  ASSEMBLY_SUPERVISOR_HOST: "http://localhost"
  ASSEMBLY_CONTAINER_TYPE: "docker"
  ASSEMBLY_CONTAINER_TMPDIR: "/tmp"
  ASSEMBLY_CLUSTER_QOS: ""
  ASSEMBLY_CLUSTER_PARTITION: ""
  ASSEMBLY_CLUSTER_ACCOUNT: "ec2-user"
  ASSEMBLY_CLUSTER_CONSTRAINT: ""
  ASSEMBLY_MAX_RAM_GB: 512
  ASSEMBLY_RMQ_HOST: "rmq.lbl.gov"
  ASSEMBLY_RMQ_PORT: 5672

# this needs to be commented out in the jobs definitions, for the jobs to
# run in any case and not only when pushing a merge request.
.only-default: &only-default
  tags:
    - shared-shell
  rules:
    - if: '$CI_COMMIT_BRANCH == "main"'
    - if: '$CI_COMMIT_BRANCH'
    - if: '$CI_PIPELINE_SOURCE == "merge_request_event"'

test-rpc:
  <<: *only-default
  stage: unit-test
  script:
    - python3.8 -m venv test-venv
    - source test-venv/bin/activate
    - pip3.8 install -r rpc/requirements.txt
    - pip3.8 install flake8 pytest pytest-cov
    - make test-rpc
  artifacts:
    reports:
      coverage_report:
        coverage_format: cobertura
        path: rpc/coverage.xml 
test-site:
  <<: *only-default
  stage: unit-test
  script:
    - python3.8 -m venv test-venv
    - source test-venv/bin/activate
    - pip3.8 install rpc/
    - pip3.8 install -r site/requirements.txt
    - pip3.8 install flake8 pytest pytest-cov
    - make test-site
  artifacts:
    reports:
      coverage_report:
        coverage_format: cobertura
        path: site/coverage.xml

image: docker:19.03.12
services:
  - docker:19.03.12-dind
.docker-login: &docker-login
  before_script:
    - docker login -u $CI_REGISTRY_USER -p $CI_REGISTRY_PASSWORD $CI_REGISTRY

build-rpc:
  tags:
  - docker-build
  stage: image-build
  variables:
    GITLAB_IMAGE_TAG: $CI_REGISTRY_IMAGE/rpc:$JAWS_VERSION
  <<: *docker-login
  script:
    - chmod +x build.sh
    - ./build.sh rpc $JAWS_VERSION prod
  rules:
    - if: '$CI_COMMIT_BRANCH =~ /^release/'
      allow_failure: true

build-site:
  tags:
    - docker-build
  stage: image-build
  variables:
    GITLAB_IMAGE_TAG: $CI_REGISTRY_IMAGE/site:$JAWS_VERSION
    RPC_IMAGE_TAG: $CI_REGISTRY_IMAGE/rpc:$JAWS_VERSION
  <<: *docker-login
  script:
    - docker pull $RPC_IMAGE_TAG
    - chmod +x build.sh
    - ./build.sh site $JAWS_VERSION prod
  rules:
    - if: '$CI_COMMIT_BRANCH =~ /^release/'
      allow_failure: true

## integration tests - only run on merge request

deploy-jaws-aws-dev:
  stage: deploy-jaws
  tags:
    - foo
  variables:
    DEPLOYMENT_NAME: "dev"
    JAWS_SITE: "AWS"
  environment:
    name: "aws/dev"
  script:
    - ./test/integration/deploy-jaws
  rules:
    - if: '$CI_COMMIT_TAG == "dev"'
      allow_failure: true

deploy-jaws-cori-dev:
  stage: deploy-jaws
  tags:
    - cori
  variables:
    DEPLOYMENT_NAME: "dev"
    JAWS_SITE: "CORI"
  environment:
    name: "cori/dev"
  script:
    - ./test/integration/deploy-jaws
  rules:
    - if: '$CI_COMMIT_TAG == "dev"'

deploy-jaws-cori-staging:
  stage: deploy-jaws
  tags:
    - cori
  variables:
    DEPLOYMENT_NAME: "staging"
    JAWS_SITE: "CORI"
  environment:
    name: "cori/staging"
  script:
    - ./test/integration/deploy-jaws
  rules:
    - if: "$CI_COMMIT_BRANCH =~ /^release/"

deploy-jaws-cori-prod:
  stage: release-jaws
  tags:
    - cori
  variables:
    DEPLOYMENT_NAME: "prod"
    JAWS_SITE: "CORI"
  environment:
    name: "cori/production"
  script:
    - ./test/integration/deploy-jaws
  rules:
    - if: "$CI_COMMIT_BRANCH =~ /^release/"
      when: manual

deploy-jaws-jgi-dev:
  stage: deploy-jaws
  tags:
    - jgi
  variables:
    DEPLOYMENT_NAME: "dev"
    JAWS_SITE: "JGI"
  environment:
    name: "jgi/dev"
  script:
    - ./test/integration/deploy-jaws
  rules:
    - if: '$CI_COMMIT_TAG == "dev"'

deploy-jaws-jgi-staging:
  stage: deploy-jaws
  tags:
    - jgi
  variables:
    DEPLOYMENT_NAME: "staging"
    JAWS_SITE: "JGI"
  environment:
    name: "jgi/staging"
  script:
    - ./test/integration/deploy-jaws
  rules:
    - if: "$CI_COMMIT_BRANCH =~ /^release/"

deploy-jaws-jgi-prod:
  stage: release-jaws
  tags:
    - jgi
  variables:
    DEPLOYMENT_NAME: "prod"
    JAWS_SITE: "JGI"
  environment:
    name: "jgi/production"
  script:
    - ./test/integration/deploy-jaws
  rules:
    - if: '$CI_COMMIT_BRANCH =~ /^release/'
      when: manual

deploy-jaws-tahoma-dev:
  stage: deploy-jaws
  tags:
    - tahoma
    - pnnl
  variables:
    DEPLOYMENT_NAME: "dev"
    JAWS_SITE: "TAHOMA"
  environment:
    name: "tahoma/dev"
  script:
    - ./test/integration/deploy-jaws
  rules:
    - if: '$CI_COMMIT_TAG == "dev"'

deploy-jaws-tahoma-staging:
  stage: deploy-jaws
  tags:
    - tahoma
    - pnnl
  variables:
    DEPLOYMENT_NAME: "staging"
    JAWS_SITE: "TAHOMA"
  environment:
    name: "tahoma/staging"
  script:
    - ./test/integration/deploy-jaws
  rules:
    - if: '$CI_COMMIT_BRANCH =~ /^release/'
      allow_failure: true

deploy-jaws-tahoma-prod:
  stage: release-jaws
  tags:
    - tahoma
    - pnnl
  variables:
    DEPLOYMENT_NAME: "prod"
    JAWS_SITE: "TAHOMA"
  environment:
    name: "tahoma/prod"
  script:
    - ./test/integration/deploy-jaws
  rules:
    - if: '$CI_COMMIT_BRANCH =~ /^release/'
      when: manual
      allow_failure: true

package:
  tags:
    - shared-shell
  stage: package
  script:
    - python3.8 -m venv pkg-venv
    - source pkg-venv/bin/activate 
    - pip3.8 install poetry wheel
    - make pkg-poetry
    - cd rpc && poetry config repositories.gitlab "${CI_API_V4_URL}/projects/${CI_PROJECT_ID}/packages/pypi" && poetry config http-basic.gitlab gitlab-ci-token "$CI_JOB_TOKEN"
    - poetry publish --repository gitlab && cd ../
    - cd site && poetry config repositories.gitlab "${CI_API_V4_URL}/projects/${CI_PROJECT_ID}/packages/pypi" && poetry config http-basic.gitlab gitlab-ci-token "$CI_JOB_TOKEN"
    - poetry publish --repository gitlab && cd ../
  rules:
    - if: '$CI_COMMIT_BRANCH =~ /^release/'
  allow_failure: true<|MERGE_RESOLUTION|>--- conflicted
+++ resolved
@@ -21,8 +21,6 @@
 code_quality: # Add docker-build top the task included from code_quality
   tags:
     - docker-build
-<<<<<<< HEAD
-=======
   artifacts:
     paths: [gl-code-quality-report.json]
 
@@ -30,7 +28,6 @@
   extends: code_quality
   variables:
     REPORT_FORMAT: html
->>>>>>> 75e51632
   artifacts:
     paths: [gl-code-quality-report.json]
 
