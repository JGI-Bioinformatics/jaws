--- conflicted
+++ resolved
@@ -1,11 +1,7 @@
 workflow:
   rules:
     - if: '$CI_PIPELINE_SOURCE == "push" && $CI_OPEN_MERGE_REQUESTS'
-<<<<<<< HEAD
-      when: never  # do not run branch (push) pipelines when an MR is open on the branch
-=======
       when: never  # do not run branch (push) pipelines when and MR is open on the branch
->>>>>>> dbb10eea
     - when: always # run all other pipeline types
 
 stages:
