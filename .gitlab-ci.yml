stages:
  - .pre
  - unit-test
  - package
  - deploy-jaws
  - integration-test
  - nightly-tests
  - .post

variables:
  GIT_STRATEGY: clone

  ## GLOBAL INSTALL VARIABLES:
  JAWS_SITES: "CORI JGI"
  JAWS_VERSION: "2.1"
  JAWS_DOCS_URL: "https://jaws-docs.readthedocs.io/en/latest/"
  JAWS_CENTRAL_HOST: "http://jaws.lbl.gov"
  JAWS_CENTRAL_RMQ_HOST: "rmq.lbl.gov"
  JAWS_CENTRAL_RMQ_PORT: 5672
  JAWS_GLOBUS_CLIENT_ID: "1a130a01-48bc-489b-a729-9ab858de1755"
  CROMWELL_VERSION: "52"

  ## CENTRAL-SPECIFIC VARIABLES:
  JAWS_CENTRAL_DB_HOST: "jaws-db.lbl.gov"
  JAWS_CENTRAL_DB_PORT: 3306

  ## DEPLOYMENT-SPECIFIC VARIABLES:
  dev_LOG_LEVEL: "DEBUG"
  dev_JAWS_SUPERVISOR_PORT: 64101
  dev_JTM_SUPERVISOR_PORT: 64111
  dev_JAWS_CENTRAL_SUPERVISOR_PORT: 64121
  dev_JAWS_AUTH_PORT: 3001
  dev_JAWS_REST_PORT: 5001
  dev_CROMWELL_PORT: 50101
  staging_LOG_LEVEL: "DEBUG"
  staging_JAWS_SUPERVISOR_PORT: 64102
  staging_JTM_SUPERVISOR_PORT: 64112
  staging_JAWS_CENTRAL_SUPERVISOR_PORT: 64122
  staging_JAWS_AUTH_PORT: 3002
  staging_JAWS_REST_PORT: 5002
  staging_CROMWELL_PORT: 50102
  prod_LOG_LEVEL: "INFO"
  prod_JAWS_SUPERVISOR_PORT: 64103
  prod_JTM_SUPERVISOR_PORT: 64113
  prod_JAWS_CENTRAL_SUPERVISOR_PORT: 64123
  prod_JAWS_AUTH_PORT: 3003
  prod_JAWS_REST_PORT: 5003
  prod_CROMWELL_PORT: 50103

  ## CENTRAL-SPECIFIC VARIABLES:
  CENTRAL_INSTALL_BASEDIR: "/tmp"
  CENTRAL_GLOBUS_EP: "be1ff650-dcbc-11ea-85a2-0e1702b77d41"
  CENTRAL_GLOBUS_ROOT_DIR: "/"
  CENTRAL_GLOBUS_DEFAULT_DIR: "~"
  CENTRAL_RMQ_HOST: "rmq.lbl.gov"
  CENTRAL_RMQ_PORT: 5672
  CENTRAL_PYTHON: "python3"
  CENTRAL_LOAD_PYTHON: ""
  CENTRAL_JAWS_GROUP: "jaws"
  CENTRAL_JAWS_SCRATCH_BASEDIR: "/tmp/jaws-tmp"
  CENTRAL_JAWS_SW_BASEDIR: "/opt/jaws"
  CENTRAL_SUPERVISOR_HOST: "http://jaws.lbl.gov"
  CENTRAL_DB_HOST: "jaws-db.lbl.gov"
  CENTRAL_DB_PORT: 3306

  ## SITE-SPECIFIC VARIABLES:
  CORI_INSTALL_BASEDIR: "/tmp"
  CORI_GLOBUS_EP: "be1ff650-dcbc-11ea-85a2-0e1702b77d41"
  CORI_GLOBUS_HOST_PATH: "/"
  CORI_RMQ_HOST: "rmq.lbl.gov"
  CORI_RMQ_PORT: 5672
  CORI_JTM_RMQ_HOST: "rmq.lbl.gov"
  CORI_JTM_RMQ_PORT: 5672
  CORI_PYTHON: "python3"
  CORI_LOAD_PYTHON: "module load python/3.8-anaconda-2020.11"
  CORI_JAWS_GROUP: "jaws"
  CORI_JTM_GROUP: "jaws_jtm"
  CORI_CLIENT_GROUP: "genome"
  CORI_JAWS_SCRATCH_BASEDIR: "/global/cscratch1/sd/jaws"
  CORI_JTM_SCRATCH_BASEDIR: "/global/cscratch1/sd/jaws_jtm"
  CORI_JAWS_SW_BASEDIR: "/global/cfs/projectdirs/jaws"
  CORI_JTM_SW_BASEDIR: "/global/cfs/projectdirs/jaws_jtm"
  CORI_REF_DATA_DIR: " /global/dna/shared/databases/jaws/refdata"
  CORI_SUPERVISOR_HOST: "http://cori20.nersc.gov"
  CORI_CONTAINER_TYPE: "shifter"
  CORI_DB_HOST: "jaws-db.lbl.gov"
  CORI_DB_PORT: 3306
  CORI_CLUSTER_QOS: "genepool_special"
  CORI_CLUSTER_PARTITION: ""
  CORI_CLUSTER_ACCOUNT: "fungalp"
  CORI_CLUSTER_CONSTRAINT: "haswell"
  CORI_MAX_RAM_GB: 2048
  CORI_LOAD_JAVA: ""
  CORI_STAGING_USER_BASEDIR: "/global/cscratch1/sd/jaws"
  CORI_DATA_REPO_BASEDIR: "/global/cfs/projectdirs/jaws"

  JGI_INSTALL_BASEDIR: "/global/home/groups-sw/lr_jgicloud/jaws-install"
  JGI_GLOBUS_EP: "e8b18c38-36cd-11eb-b54c-02d9497ca481"
  JGI_GLOBUS_HOST_PATH: "/global/scratch/jaws"
  JGI_RMQ_HOST: "rmq.lbl.gov"
  JGI_RMQ_PORT: 5672
  JGI_JTM_RMQ_HOST: "rmq.lbl.gov"
  JGI_JTM_RMQ_PORT: 5672
  JGI_PYTHON: "python"
  JGI_LOAD_PYTHON: "module load python/3.8.2-dll"
  JGI_JAWS_GROUP: "jaws"
  JGI_JTM_GROUP: "jaws"
  JGI_CLIENT_GROUP: "jgi"
  JGI_JAWS_SCRATCH_BASEDIR: "/global/scratch/jaws"
  JGI_JTM_SCRATCH_BASEDIR: "/global/scratch/jaws"
  JGI_JAWS_SW_BASEDIR: "/global/home/groups-sw/lr_jgicloud"
  JGI_JTM_SW_BASEDIR: "/global/home/groups-sw/lr_jgicloud"
  JGI_REF_DATA_DIR: "/global/home/groups/lr_jgicloud/refdata"
  JGI_SUPERVISOR_HOST: "http://lrc-services.lbl.gov"
  JGI_CONTAINER_TYPE: "singularity"
  JGI_DB_HOST: "jaws-db.lbl.gov"
  JGI_DB_PORT: 3306
  JGI_CLUSTER_QOS: "normal"
  JGI_CLUSTER_PARTITION: "jgi"
  JGI_CLUSTER_ACCOUNT: "jgi"
  JGI_CLUSTER_CONSTRAINT: ""
  JGI_MAX_RAM_GB: 250
  JGI_LOAD_JAVA: "module load java"
  JGI_STAGING_USER_BASEDIR: "/global/scratch/jaws"
  JGI_DATA_REPO_BASEDIR: "/global/scratch/jaws"

  CASCADE_INSTALL_BASEDIR: "/tmp"
  CASCADE_GLOBUS_EP: "49ebaf40-5773-11eb-a45f-0e095b4c2e55"
  CASCADE_GLOBUS_HOST_PATH: "/dtemp/mscjgi"
  CASCADE_RMQ_HOST: "localhost"
  CASCADE_RMQ_PORT: 5672
  CASCADE_JTM_RMQ_HOST: "localhost"
  CASCADE_JTM_RMQ_PORT: 5672
  CASCADE_PYTHON: "python3.6"
  CASCADE_LOAD_PYTHON: ". /opt/rh/rh-python36/enable"
  CASCADE_JAWS_GROUP: "svc-jtm-manager"
  CASCADE_JTM_GROUP: "svc-jtm-user"
  CASCADE_CLIENT_GROUP: "svc-jtm-manager"
  CASCADE_JAWS_SCRATCH_BASEDIR: "/dtemp/mscjgi"
  CASCADE_JTM_SCRATCH_BASEDIR: "/dtemp/mscjgi"
  CASCADE_JAWS_SW_BASEDIR: "/dtemp/mscjgi"
  CASCADE_JTM_SW_BASEDIR: "/dtemp/mscjgi"
  CASCADE_REF_DATA_DIR: "/dtemp/mscjgi/refdata" # TODO: Needs to be rsync'd
  CASCADE_SUPERVISOR_HOST: "http://localhost"
  CASCADE_CONTAINER_TYPE: "singularity"
  CASCADE_DB_HOST: "localhost"
  CASCADE_DB_PORT: 3306
  CASCADE_CLUSTER_QOS: ""
  CASCADE_CLUSTER_PARTITION: ""
  CASCADE_CLUSTER_ACCOUNT: "mscjgi"
  CASCADE_CLUSTER_CONSTRAINT: ""
  CASCADE_MAX_RAM_GB: 1024  #TODO: Find a more accurate number
  CASCADE_LOAD_JAVA: ":"  # no-op

# this needs to be commented out in the jobs definitions, for the jobs to
# run in any case and not only when pushing a merge request.
.only-default: &only-default
  tags:
    - aws
    - jaws
  only:
    - master
    - branches
    - merge_requests
    - tags

test-rpc:
  <<: *only-default
  stage: unit-test
  script:
    - python3 -m venv test-venv
    - source test-venv/bin/activate
    - pip install -r rpc/requirements.txt
    - pip install flake8
    - pip install pytest
    - make test-rpc
test-site:
  <<: *only-default
  stage: unit-test
  script:
    - python3 -m venv test-venv
    - source test-venv/bin/activate
    - pip install rpc/
    - pip install -r site/requirements.txt
    - pip install flake8
    - pip install pytest
    - make test-site
test-central:
  <<: *only-default
  stage: unit-test
  script:
    - python3 -m venv test-venv
    - source test-venv/bin/activate
    - pip install rpc/
    - pip install -r central/requirements.txt
    - pip install flake8
    - pip install pytest
    - make test-central
test-client:
  <<: *only-default
  stage: unit-test
  script:
      # some unit tests for client require 'womtool' to be in the PATH
    - export PATH=/jaws-ci/bin:$PATH
    - python3 -m venv test-venv
    - source test-venv/bin/activate
    - pip install -r client/requirements.txt
    - pip install flake8
    - pip install pytest
    - make test-client
test-jtm:
  <<: *only-default
  stage: unit-test
  script:
    - python3 -m venv test-venv
    - source test-venv/bin/activate
    - pip install rpc/
    - pip install -r jtm/requirements.txt
    - pip install flake8
    - pip install pytest
    - make test-jtm
package:
  <<: *only-default
  stage: package
  script:
    - python3 -m venv pkg-venv
    - source pkg-venv/bin/activate
    - pip install wheel
    - make pkg

## integration tests - only run on merge request
deploy-jaws-central-dev:
  stage: deploy-jaws
  tags:
    - central
  variables:
    DEPLOYMENT_NAME: "dev"
    JAWS_SITE: "CENTRAL"
    DEPLOY_JAWS_CLIENT: 1
  environment:
    name: "central/dev"
  script:
    - ./test/integration/deploy-central
  only:
  - dev
deploy-jaws-central-staging:
  stage: deploy-jaws
  tags:
    - central
  variables:
    DEPLOYMENT_NAME: "staging"
    JAWS_SITE: "CENTRAL"
    DEPLOY_JAWS_CLIENT: 0
  environment:
    name: "central/staging"
  script:
    - ./test/integration/deploy-central
  only:
  - staging
deploy-jaws-central-prod:
  stage: deploy-jaws
  tags:
    - central
  variables:
    DEPLOYMENT_NAME: "prod"
    JAWS_SITE: "CENTRAL"
    DEPLOY_JAWS_CLIENT: 0
  environment:
    name: "central/production"
  script:
    - ./test/integration/deploy-central
  only:
  - master

deploy-jaws-cori-dev:
  stage: deploy-jaws
  tags:
    - cori
  variables:
    DEPLOYMENT_NAME: "dev"
    JAWS_SITE: "CORI"
    DEPLOY_JAWS_CLIENT: 1
  environment:
    name: "cori/dev"
  script:
    - ./test/integration/deploy-jaws
  only:
  - dev
deploy-jaws-cori-staging:
  stage: deploy-jaws
  tags:
    - cori
  variables:
    DEPLOYMENT_NAME: "staging"
    JAWS_SITE: "CORI"
    DEPLOY_JAWS_CLIENT: 1
  environment:
    name: "cori/staging"
  script:
    - ./test/integration/deploy-jaws
  only:
  - staging
deploy-jaws-cori-prod:
  stage: deploy-jaws
  tags:
    - cori
  variables:
    DEPLOYMENT_NAME: "prod"
    JAWS_SITE: "CORI"
    DEPLOY_JAWS_CLIENT: 1
  environment:
    name: "cori/production"
  script:
    - ./test/integration/deploy-jaws
  only:
  - master

deploy-jaws-jgi-dev:
  stage: deploy-jaws
  tags:
    - jgi
  variables:
    DEPLOYMENT_NAME: "dev"
    JAWS_SITE: "JGI"
    DEPLOY_JAWS_CLIENT: 1
  environment:
    name: "jgi/dev"
  script:
    - ./test/integration/deploy-jaws
  only:
  - dev
deploy-jaws-jgi-staging:
  stage: deploy-jaws
  tags:
    - jgi
  variables:
    DEPLOYMENT_NAME: "staging"
    JAWS_SITE: "JGI"
    DEPLOY_JAWS_CLIENT: 1
  environment:
    name: "jgi/staging"
  script:
    - ./test/integration/deploy-jaws
  only:
  - staging
deploy-jaws-jgi-prod:
  stage: deploy-jaws
  tags:
    - jgi
  variables:
    DEPLOYMENT_NAME: "prod"
    JAWS_SITE: "JGI"
    DEPLOY_JAWS_CLIENT: 1
  environment:
    name: "jgi/production"
  script:
    - ./test/integration/deploy-jaws
  only:
  - master

deploy-jaws-cascade-dev:
  stage: deploy-jaws
  tags:
    - cascade
  variables:
    DEPLOYMENT_NAME: "dev"
    JAWS_SITE: "CASCADE"
  environment:
    name: "cascade/dev"
  script:
    - ./test/integration/deploy-jaws
  only:
    - dev

deploy-jaws-cori-dev-integration-tests:
  stage: integration-test
  variables:
    DEPLOYMENT_NAME: "dev"
    JAWS_SITE: "CORI"
    CORI_INSTALL_BASEDIR: "/tmp"
    CORI_JAWS_SW_BASEDIR: "/global/cfs/projectdirs/jaws"
  tags:
    - cori
  environment:
    name: "cori/dev"
  script:
    - ./test/integration/end-to-end-tests/pytest_wrapper.sh single-test
<<<<<<< HEAD
  only:
  -  742-add-automated-scorecard-tests-to-gitlab-ci-yml-2
  rules:
    when: manual
    allow_failure: true
=======
  rules:
    - if: '$CI_PIPELINE_SOURCE == "merge_request_event"'
      when: manual
    - when: never
  allow_failure: true
>>>>>>> 89fbc3b3
<|MERGE_RESOLUTION|>--- conflicted
+++ resolved
@@ -385,16 +385,8 @@
     name: "cori/dev"
   script:
     - ./test/integration/end-to-end-tests/pytest_wrapper.sh single-test
-<<<<<<< HEAD
-  only:
-  -  742-add-automated-scorecard-tests-to-gitlab-ci-yml-2
-  rules:
-    when: manual
-    allow_failure: true
-=======
   rules:
     - if: '$CI_PIPELINE_SOURCE == "merge_request_event"'
       when: manual
     - when: never
-  allow_failure: true
->>>>>>> 89fbc3b3
+  allow_failure: true